from __future__ import annotations

import dataclasses
import functools
import itertools
import logging
import sys
<<<<<<< HEAD
import threading
import weakref
from typing import Any, Dict, List, Optional, Tuple
=======
import warnings
from typing import Any, Dict, List, Optional
>>>>>>> 8503c7bd

import functorch
from functorch.compile import min_cut_rematerialization_partition

import torch._dynamo.config as dynamo_config

import torch.fx
<<<<<<< HEAD
from torch._subclasses.fake_tensor import FakeTensor
from torch.utils import _pytree as pytree
from . import config, overrides
=======

from torch._dynamo import logging as dynamo_logging, utils as dynamo_utils
from torch._dynamo.utils import fake_mode_from_tensors
from torch._functorch.aot_autograd import make_boxed_func
from torch._subclasses.fake_tensor import FakeTensor
from .._dynamo.backends.common import aot_autograd
from . import config, metrics, overrides, pattern_matcher
>>>>>>> 8503c7bd
from .debug import DebugContext
from .decomposition import select_decomp_table
from .graph import GraphLowering
from .mkldnn import convert_outplace_to_inplace
from .utils import developer_warning, get_dtype_size, has_incompatible_cudagraph_ops
from .virtualized import V

WeakRef = weakref.ref

log = logging.getLogger(__name__)
ALIGNMENT = 16


@dataclasses.dataclass
class BoxedBool:
    value: bool

    def __bool__(self):
        return self.value

    @staticmethod
    def disable(obj):
        if isinstance(obj, BoxedBool):
            obj.value = False
            return obj
        return False


# copy_ fails when trying to write to tensors with memory overlap,
# for expanded dimensions (a dimension which used to have size 1 -> ?)
# we can select one element from that dimension and write to it
# to achieve writing to all values of that dimension of the input tensor
def get_expanded_dims(t):
    return [i for i in range(t.ndim) if t.stride(i) == 0 and t.size(i) != 1]


def index_expanded_dims(t, expanded_dims):
    for expanded_dim in expanded_dims:
        t = torch.ops.aten.slice(t, expanded_dim, 0, 1)
    return t


def complex_memory_overlap(t):
    # if torch._debug_has_internal_overlap thinks this tensor potentially has
    # memory overlap internally, let's dig deeper to find out whether it's true.
    if torch._debug_has_internal_overlap(t) != 0:
        strides = t.stride()
        sizes = t.shape
        indices = list(range(len(strides)))
        indices = [x for _, x in sorted(zip(strides, indices))]
        for i in range(len(strides)):
            prev_stride = 1 if i == 0 else strides[indices[i - 1]]
            prev_size = 1 if i == 0 else sizes[indices[i - 1]]
            if strides[indices[i]] < prev_stride * prev_size:
                return True
    return False


@functools.lru_cache(None)
def _step_logger():
    return dynamo_logging.get_step_logger(log)


@functools.lru_cache(None)
def _warn_tf32_disabled():
    if (
        torch.cuda.is_available()
        and not torch.backends.cuda.matmul.allow_tf32
        and torch.cuda.get_device_capability() >= (8, 0)
    ):
        warnings.warn(
            "TensorFloat32 tensor cores for float32 matrix multiplication available but not enabled. "
            "Consider setting `torch.set_float32_matmul_precision('high')` for better performance."
        )


def is_tf32_warning_applicable(gm: torch.fx.GraphModule):
    aten = torch.ops.aten
    tf32_ops = {
        aten.mm.default,
        aten.addmm.default,
        aten.bmm.default,
        aten.baddbmm.default,
    }
    for node in gm.graph.nodes:
        if (
            node.op == "call_function"
            and node.target in tf32_ops
            and isinstance(node.meta.get("val", None), torch.Tensor)
            and node.meta["val"].dtype == torch.float32
            and node.meta["val"].device.type == "cuda"
        ):
            return True
    return False


@DebugContext.wrap
def count_bytes_inner(gm, example_inputs, num_fixed=0, **kwargs):
    shape_env = _shape_env_from_inputs(example_inputs)

    graph = GraphLowering(gm, shape_env=shape_env, num_static_inputs=num_fixed)
    with V.set_graph_handler(graph):
        graph.run(*example_inputs)
        num_bytes, nodes_num_elem = graph.count_bytes()
        metrics.num_bytes_accessed += num_bytes
        metrics.nodes_num_elem += nodes_num_elem
    return make_boxed_func(gm.forward)


@DebugContext.wrap
@torch.utils._python_dispatch._disable_current_modes()
def compile_fx_inner(
    gm: torch.fx.GraphModule,
    example_inputs: List[torch.Tensor],
    cudagraphs=None,
    num_fixed=0,
    is_backward=False,
    graph_id=None,
):
    if is_tf32_warning_applicable(gm):
        _warn_tf32_disabled()

    if dynamo_utils.count_calls(gm.graph) == 0:
        return make_boxed_func(gm.forward)

    # lift the maximum depth of the Python interpreter stack
    # to adapt large/deep models
    sys.setrecursionlimit(max(sys.getrecursionlimit(), 2000))

    _step_logger()(
        logging.INFO,
        "torchinductor compiling "
        f"{'BACKWARDS' if is_backward else 'FORWARDS'} "
        f"graph {graph_id}",
    )
    V.debug.fx_graph(gm, example_inputs)

    if cudagraphs is None:
        cudagraphs = config.triton.cudagraphs

    shape_env = _shape_env_from_inputs(example_inputs)
    fake_mode = fake_mode_from_tensors(
        example_inputs
    ) or torch._subclasses.FakeTensorMode(allow_non_fake_inputs=True)

    with V.set_fake_mode(fake_mode):
        pattern_matcher.fx_passes(gm)
        V.debug.fx_graph_transformed(gm, example_inputs)

        graph = GraphLowering(
            gm,
            shape_env=shape_env,
            num_static_inputs=num_fixed,
            graph_id=graph_id,
        )
        with V.set_graph_handler(graph):
            graph.run(*example_inputs)
            compiled_fn = graph.compile_to_fn()

    if cudagraphs:
        complex_memory_overlap_inputs = any(
            complex_memory_overlap(t) for t in example_inputs
        )

        if (
            set(graph.device_types) == {"cuda"}
            and not graph.mutated_inputs
            and not has_incompatible_cudagraph_ops(gm)
            and not complex_memory_overlap_inputs
        ):
            compiled_fn = cudagraphify(
                compiled_fn, example_inputs, static_input_idxs=range(num_fixed)
            )
        else:
            BoxedBool.disable(cudagraphs)

            if len(set(graph.device_types)) > 1:
                developer_warning("skipping cudagraphs due to multiple devices")
            elif set(graph.device_types) == {"cuda"}:
                if graph.mutated_inputs:
                    developer_warning("skipping cudagraphs due to input mutation")
                elif complex_memory_overlap_inputs:
                    developer_warning(
                        "skipping cudagraphs due to complex input striding"
                    )

    result = align_inputs(compiled_fn, example_inputs, range(num_fixed))
    _step_logger()(
        logging.INFO,
        "torchinductor done compiling "
        f"{'BACKWARDS' if is_backward else 'FORWARDS'} "
        f"graph {graph_id}",
    )

    # aot autograd needs to know to pass in inputs as a list
    result._boxed_call = True
    return result


def clone_preserve_strides(x):
    needed_size = (
        sum((shape - 1) * stride for shape, stride in zip(x.size(), x.stride())) + 1
    )
    buffer = torch.as_strided(x, (needed_size,), (1,)).clone()
    return torch.as_strided(buffer, x.size(), x.stride())


def align_inputs(model, inputs, static_input_idxs=()):
    def is_aligned(storage_offset, dtype):
        return (storage_offset * get_dtype_size(dtype)) % ALIGNMENT == 0

    check_inputs = [
        i
        for i in range(len(inputs))
        if (
            i not in static_input_idxs
            or not is_aligned(inputs[i].storage_offset(), inputs[i].dtype)
        )
        and inputs[i].device.type == "cuda"
    ]

    if len(check_inputs) == 0:
        return model

    def run(new_inputs):
        for i in check_inputs:
            if new_inputs[i].data_ptr() % ALIGNMENT:
                new_inputs[i] = clone_preserve_strides(new_inputs[i])
        return model(new_inputs)

    return run


@dynamo_utils.dynamo_timed
def cudagraphify(model, inputs, static_input_idxs=()):
    # if using fake tensors, defer cudagraphs until we get real inputs at runtime
    if not any(isinstance(inp, FakeTensor) for inp in inputs):
        return cudagraphify_impl(model, inputs, static_input_idxs)

    compiled_fn = None

    def run(new_inputs):
        nonlocal compiled_fn
        if compiled_fn is None:
            with dynamo_utils.preserve_rng_state():
                compiled_fn = cudagraphify_impl(model, new_inputs, static_input_idxs)

        return compiled_fn(new_inputs)

    return run


def remove_unaligned_input_idxs(inputs, static_input_idxs):
    """
    We require all inputs to be aligned, so introduce a copy for any
    that aren't.
    """
    aligned_static_input_idxs = {
        idx for idx in static_input_idxs if (inputs[idx].data_ptr() % ALIGNMENT) == 0
    }
    if len(aligned_static_input_idxs) != len(static_input_idxs):
        return aligned_static_input_idxs
    return static_input_idxs


@dataclasses.dataclass(frozen=True)
class GraphID:
    id: int


class CUDAGraphTapeManger(object):
    """
    Groups individual recordings or executions of cuda graphs into a tape of multiple cuda graphs
    and checks required invariants.

    When graphs are recorded in the same tape, it enforces subsequent execution
    to follow the same order and have the same output tensor livespans. To remove
    unnecessary coupling of cuda graphs (and additional imposed invariants),
    the tape manager will end a currently recording tape whenever it is valid  - when
    the memory pool no longer has any live allocations.
    """

    def __init__(self):
        self.tapes: List[CUDAGraphTape] = []

        self.active_executing_idx: Optional[int] = None
        self.active_recording_idx: Optional[int] = None

        self.head_to_tape_idx: Dict[GraphID, int] = {}

        self.counter = itertools.count(0)
        self.cuda_graphs_thread_pool = torch.cuda.graph_pool_handle()

        self.debug_fail_counter = 0

    def increment_recording_tape(self) -> GraphID:
        """
        Creates a new GraphID and decides whether whether to associate it with an
        existing cuda tape or create a new one. If there is a currently executing tape that
        cannot be terminated, it is invalid to call this function and will throw an error.
        `valid_begin_of_recording` should be called to check before calling this function.
        """
        if self.in_execution:
            # checked prior to invocation
            assert self.executing_tape.valid_end_of_execution()
            self.executing_tape.reset_execution_state()
            self.active_executing_idx = None

        # if we're recording, we want to end the tape when the previous tape no longer
        # has live outputs to avoid unnecessary coupling
        if self.in_recording and self.recording_tape.valid_end_of_recording():
            self.active_recording_idx = None

        if not self.in_recording:
            self.tapes.append(CUDAGraphTape())
            self.active_recording_idx = len(self.tapes) - 1

        graph_id = GraphID(next(self.counter))
        self.recording_tape.increment_recording_tape(graph_id)

        if len(self.head_to_tape_idx) < len(self.tapes):
            self.head_to_tape_idx[graph_id] = self.active_recording_idx

        return graph_id

    def increment_execution_tape(self, id: GraphID) -> bool:
        """
        For the given GraphID, checks if it is valid to execute its cuda graph
        and adjusts the executing cuda graph tape.

        If there is a current recording that cannot be terminated, the GraphID is out of
        order of its recording, their is a prior, unassociated executing tape that cannot
        be terminated, or the memory preconditions of this graph are not met, will return False.
        """
        if self.in_recording:
            if not self.recording_tape.valid_end_of_recording():
                return False
            self.active_recording_idx = None

        if not self.in_execution and id not in self.head_to_tape_idx:
            return False

        if id in self.head_to_tape_idx:
            if self.in_execution:
                if not self.executing_tape.valid_end_of_execution():
                    return False

                self.executing_tape.reset_execution_state()

            self.active_executing_idx = self.head_to_tape_idx[id]

        return self.executing_tape.increment_execution_tape(id)

    def record_graph_outputs(self, outputs: List[Optional[torch.Tensor]]) -> None:
        "Records the outputs of the currently recording cuda graph"
        self.recording_tape.record_graph_outputs(outputs)

    def add_executed_outputs(self, outputs: List[Optional[torch.Tensor]]):
        "Records the outputs of the currently executing cuda graph"
        return self.executing_tape.add_executed_outputs(outputs)

    def valid_begin_of_recording(self):
        "The tape can record another cuda graph"
        return not self.in_execution or self.executing_tape.valid_end_of_execution()

    def valid_end_of_execution(self) -> bool:
        "The currently executing tape may be terminated"
        return self.executing_tape.valid_end_of_execution()

    def valid_end_of_recording(self) -> bool:
        "The currently recording tape may be terminated"
        return self.recording_tape.valid_end_of_recording()

    def check_execution_liveness_after_graph(self) -> bool:
        """
        The graph in the currently executed tape, following execution, has the same memory pattern
        as was recorded.
        """
        return self.executing_tape.check_execution_liveness_after_graph()

    def is_cuda_graph_recorded_tensor(self, tensor) -> bool:
        "Is the tensor an output of a previous graph in the currently recording tape"
        return self.recording_tape.is_cuda_graph_recorded_tensor(tensor)

    @property
    def in_execution(self):
        return self.active_executing_idx is not None

    @property
    def in_recording(self):
        return self.active_recording_idx is not None

    @property
    def executing_tape(self):
        assert self.in_execution
        return self.tapes[self.active_executing_idx]

    @property
    def recording_tape(self):
        assert self.in_recording
        return self.tapes[self.active_recording_idx]

    def live_cuda_graph_managed_tensors(self) -> List[torch.Tensor]:
        "Returns the tensors which alive and allocate to the cuda graph memory pool"
        if not self.in_execution and not self.in_recording:
            return []

        if self.in_execution:
            output_refs = self.executing_tape.executed_outputs_weakrefs
        else:
            output_refs = self.recording_tape.recorded_outputs_weakrefs

        return [
            t()
            for sublist in output_refs
            for t in sublist
            if t is not None and t() is not None
        ]


class CUDAGraphTape(object):
    """
    A CUDAGraph Tape records a trace of separate invocations of cudagraphs using the same memory pool.
    On the initial recording, the CUDA Caching allocator will behaves as if in eager - when tensors are freed,
    their memory is reclaimed and re-used for other allocations in the recording. Those memory addresses are
    frozen in to the cuda graph.

    The tape records what Graphs are invoked in what order, and the liveness of all tensors that are allocated
    to its memory pool. On execution, it ensures that execution matches recording, and the cuda graphs are valid
    to be replayed.

    The execution of the tape may be interleaved with arbitrary non-cudagraph'd python. We need to check that
    memory invariants between the end of one graph and the beginning of the next (arbitrary python), and
    memory invariants from before graph execution and after.
    """

    def __init__(self):
        self.recorded_tape: List[GraphID] = []
        self.executed_tape: List[GraphID] = []

        # TODO - use storages
        self.recorded_outputs_weakrefs: List[List[WeakRef[torch.Tensor]]] = []
        self.executed_outputs_weakrefs: List[List[WeakRef[torch.Tensor]]] = []

        self.recorded_liveness_before_graph: List[List[bool]] = []
        self.recorded_liveness_after_graph: List[List[bool]] = []

        # indices into graph i for output j
        self.expected_dead_indices_before_graph: List[Tuple[int, int]] = []
        self.expected_dead_indices_after_graph: List[Tuple[int, int]] = []

        self.outputs_live_at_last_tape: List[Tuple[int, int]] = []

    def increment_recording_tape(self, graph_id: GraphID) -> None:
        self.recorded_tape.append(graph_id)

        if len(self.recorded_tape) == 1:
            self.recorded_liveness_before_graph.append([])
            self.expected_dead_indices_before_graph.append([])
            return

        previous_liveness = self.recorded_liveness_after_graph[-1]
        curr_liveness = self.get_liveness(self.recorded_outputs_weakrefs)

        liveness_delta = self.liveness_delta(previous_liveness, curr_liveness)

        self.recorded_liveness_before_graph.append(curr_liveness)
        self.expected_dead_indices_before_graph.append(liveness_delta)

    def record_graph_outputs(self, outputs: List[Optional[torch.Tensor]]) -> None:

        prev_liveness = self.recorded_liveness_before_graph[-1]
        curr_liveness = self.get_liveness(self.recorded_outputs_weakrefs)

        delta = self.liveness_delta(prev_liveness, curr_liveness)
        self.expected_dead_indices_after_graph.append(delta)

        self.recorded_outputs_weakrefs.append([self.map_to_ref(o) for o in outputs])
        self.recorded_liveness_after_graph.append(
            self.get_liveness(self.recorded_outputs_weakrefs)
        )

    @staticmethod
    def map_to_ref(t):
        if not isinstance(t, torch.Tensor):
            assert t is None
            return None
        return weakref.ref(t)

    def increment_execution_tape(self, graph_id: GraphID) -> bool:
        self.executed_tape.append(graph_id)
        idx = len(self.executed_tape) - 1
        if self.executed_tape[-1] != self.recorded_tape[idx]:
            return False

        if not self.check_liveness(
            self.expected_dead_indices_before_graph[idx], self.executed_outputs_weakrefs
        ):
            return False

        return True

    def add_executed_outputs(self, outputs):
        self.executed_outputs_weakrefs.append([self.map_to_ref(t) for t in outputs])

    def check_execution_liveness_after_graph(self):
        return self.check_liveness(
            self.expected_dead_indices_after_graph[len(self.executed_tape) - 1],
            self.executed_outputs_weakrefs,
        )

    @staticmethod
    def get_liveness(output_weakrefs) -> List[List[bool]]:
        if len(output_weakrefs) == 0:
            return []

        def is_live(weak_ref):
            if weak_ref is None:
                return False
            return weak_ref() is not None

        return [pytree.tree_map(is_live, outputs) for outputs in output_weakrefs]

    @staticmethod
    def liveness_delta(
        prev: List[List[bool]], curr: List[List[bool]]
    ) -> List[Tuple[int, int]]:
        dead_indices = []
        assert len(prev) <= len(curr)
        for i, (outputs1, outputs2) in enumerate(zip(prev, curr)):
            assert len(outputs1) == len(outputs2)
            for j, (output1, output2) in enumerate(zip(outputs1, outputs2)):
                if output1 != output2:
                    dead_indices.append((i, j))

        return dead_indices

    @staticmethod
    def check_liveness(indices: List[Tuple[int, int]], output_refs: List[List[bool]]):
        for i, j in indices:
            if output_refs[i][j]() is not None:
                return False
        return True

    def valid_end_of_execution(self):
        return len(self.executed_tape) == len(
            self.recorded_tape
        ) and self.check_liveness(
            self.outputs_live_at_last_tape, self.executed_outputs_weakrefs
        )

    def reset_execution_state(self):
        self.executed_tape = []
        self.executed_outputs_weakrefs = []

    def valid_end_of_recording(self):
        for outputs in self.recorded_outputs_weakrefs:
            for out in outputs:
                if out is not None and out() is not None:
                    return False

        live_outputs = []
        final_recorded_liveness = self.recorded_liveness_after_graph[-1]
        for i in range(len(final_recorded_liveness)):
            for j in range(len(final_recorded_liveness[i])):
                if final_recorded_liveness[i][j]:
                    live_outputs.append((i, j))

        self.outputs_live_at_last_tape = live_outputs
        return True

    def is_cuda_graph_recorded_tensor(self, tensor):
        cuda_graph_managed_tensors = []
        for i in range(len(self.recorded_outputs_weakrefs)):
            for j in range(len(self.recorded_outputs_weakrefs[i])):
                output = self.recorded_outputs_weakrefs[i][j]
                if output is not None and output() is tensor:
                    return True

        return False


class TapeManagerContainer(object):
    """
    Manages the lifetime of the tape manager. Like `PrivatePool` in cuda caching allocator,
    the tape and its corresponding memory pool should be kept alive as long as any outstanding
    graph or tensor which is an output of a graph remains alive.
    """

    def __init__(self):
        self.tape_manager = None
        self.alive_cudagraphify_objs = 0

        # only set in the case where the CudaGraphify objects die while their
        # tensor outputs remain live
        self.live_tensors_count = 0
        # Used to keep alive the memory pool if the CudaGraph object dies
        self.graph = None
        self.lock = threading.Lock()

    def finalize_tensor(self):
        with self.lock:
            self.live_tensors_count -= 1
            if self.live_tensors_count == 0:
                self.tape_manager = None
                self.graph = None

    def finalize_cuda_graphify(self, graph: torch.cuda.CUDAGraph, tape_manager):
        with self.lock:
            self.alive_cudagraphify_objs -= 1
            if self.alive_cudagraphify_objs != 0:
                return
            live_tensors = tape_manager.live_cuda_graph_managed_tensors()
            if not live_tensors:
                self.tape_manager = None
                return

            self.graph = graph
            for t in live_tensors:
                self.live_tensors_count += 1
                weakref.finalize(t, self.finalize_tensor)

    def get_tape_manager(self, obj: Optional["CudaGraphify"] = None):
        # if the live tensors count is set, then the memory pool is still
        # being used even if the tape manager and CudaGraphTape objects are dead
        if self.live_tensors_count:
            return None

        if self.tape_manager is None or self.tape_manager() is None:
            tape_manager = CUDAGraphTapeManger()
            self.tape_manager = weakref.ref(tape_manager)
        else:
            tape_manager = self.tape_manager()

        if isinstance(obj, CudaGraphify):
            with self.lock:
                self.alive_cudagraphify_objs += 1

            # needs to be weak refs otherwise finalizer would keep obj alive
            obj_ref = weakref.ref(obj)
            finalize_fn = functools.partial(
                self.finalize_cuda_graphify, graph=obj.graph, tape_manager=tape_manager
            )
            weakref.finalize(obj, finalize_fn)

        return tape_manager


# TODO - actually make thread local - need to register at TLS that gets copied over
# in aten/ThreadLocalState
tape_manager_container = TapeManagerContainer()


class CudaGraphify(object):
    def __init__(self, model, inputs, static_input_idxs=()):

        assert isinstance(inputs, (list, tuple))
        self.graph = torch.cuda.CUDAGraph()
        self.model = model
        static_input_idxs = remove_unaligned_input_idxs(inputs, static_input_idxs)

        tape_manager = tape_manager_container.get_tape_manager(self)
        tape_manager is not None
        self.tape_manager = tape_manager
        self.graph_id = self.tape_manager.increment_recording_tape()

        # tensors which are outputs of previous graphs in the tape - assume these stay stable
        self.cudagraph_managed_idxs = [
            idx
            for idx, t in enumerate(inputs)
            if self.tape_manager.is_cuda_graph_recorded_tensor(t)
        ]

        static_input_idxs = list(
            set(static_input_idxs) | set(self.cudagraph_managed_idxs)
        )
        self.static_input_idxs = static_input_idxs

        self.static_input_data_ptrs = [
            (inputs[i].data_ptr() if i in static_input_idxs else None)
            for i in range(len(inputs))
        ]
        self.expanded_dims = [
            get_expanded_dims(x) if idx not in static_input_idxs else []
            for idx, x in enumerate(inputs)
        ]

        stream = torch.cuda.Stream()

        # graph needs to be kept alive, otherwise the memory pool would be freed
        self.inps_alloc_graph = torch.cuda.CUDAGraph()

        # we allocate non-static inputs within the same memory pool as the CUDAGraph
        # which we will record the model with. For memory efficiency, it is important
        # to reclaim the input memory when the inputs are no longer live. To accomplish this,
        # we record the metadata needed to reconstruct the inputs at their correct memory location,
        # but do not keep them live during the cuda graph recording.

        recording_inputs = self.allocate_recording_inputs(inputs)
        self.non_static_inputs_metadata = [
            (
                self.tensor_metadata(x)
                if idx not in (self.static_input_idxs + self.cudagraph_managed_idxs)
                else None
            )
            for idx, x in enumerate(recording_inputs)
        ]

        self.warmup(model, stream, recording_inputs)

        # on the first invocation, return the first recorded outputs, because their memory
        # is correctly accounted for in the CUDAGraphs caching allocator, so on subsequent cudagraph
        # recording we are tracing with a valid caching allocator state
        # TODO - consider checkpointing the current cudagraph memory pool state,
        # so that cudagraphs can have multiple, different cudagraph invocation paths
        self.recording_outputs = self.record(model, stream, recording_inputs)
        self.outputs_metadata = []

        # As with inputs, we do not want to keep the outputs permanently alive because that would prevent
        # their memory being reclaimed in subsequent cuda graph recordings. We record the tensor metadata
        # needed to reconstruct instead.
        for out in self.recording_outputs:
            if isinstance(out, torch.Tensor):
                self.outputs_metadata.append(
                    self.tensor_metadata(out, ignore_storage_offset=False)
                )
            else:
                assert out is None
                self.outputs_metadata.append(None)

    def allocate_recording_inputs(self, inputs):
        torch.cuda.synchronize()
        stream = torch.cuda.Stream()
        stream.wait_stream(torch.cuda.current_stream())
        recording_inputs = []

        # inputs should be allocated in the cuda graph memory pool
        with torch.cuda.graph(
            self.inps_alloc_graph,
            pool=self.tape_manager.cuda_graphs_thread_pool,
            stream=stream,
        ):
            for i, inp in enumerate(inputs):
                if i not in self.static_input_idxs:
                    recording_inputs.append(self.static_input(inp))
                else:
                    recording_inputs.append(inp)

        # TODO: more memory efficient to allocate new input and deallocate
        # old input, one by one

        # Now that the Graph is no longer recording, zero out inputs
        # since they may be used in indexing in graph warmup
        for i, inp in enumerate(recording_inputs):
            if i not in self.static_input_idxs:
                inp.zero_()

        return recording_inputs

    def warmup(self, model, stream, inps):
        # TODO - optimize memory of warmup (deallocate previous inputs, re-use existing memory for running kernels)
        torch.cuda.synchronize()
        stream.wait_stream(torch.cuda.current_stream())
        # copy inputs because list will get cleared in model invocation
        with torch.cuda.stream(stream):
            model(list(inps))
        stream.synchronize()
        torch.cuda.current_stream().wait_stream(stream)
        torch.cuda.synchronize()

    def record(self, model, stream, inputs):
        with torch.cuda.graph(
            self.graph, stream=stream, pool=self.tape_manager.cuda_graphs_thread_pool
        ):
            static_outputs = model(inputs)

        # running model should reclaim memory
        assert len(inputs) == 0

        if not isinstance(static_outputs, (list, tuple)):
            static_outputs = (static_outputs,)

        return static_outputs

    def run(self, new_inputs):

        # TODO: mark globally not to attempt to run tape ?
        if self.recording_outputs is None and not self.check_invariants(new_inputs):
            return self.model(new_inputs)

        assert len(self.static_input_data_ptrs) == len(new_inputs)
        for idx, data_ptr in enumerate(self.static_input_data_ptrs):
            # these are checked in check_invariants
            if idx in self.cudagraph_managed_idxs:
                continue
            if data_ptr is not None:
                assert data_ptr == new_inputs[idx].data_ptr()
            else:
                dst = self.reconstruct_from_tensor_metadata(
                    self.non_static_inputs_metadata[idx]
                )
                src = new_inputs[idx]
                expanded_dims = self.expanded_dims[idx]

                dst = index_expanded_dims(dst, expanded_dims)
                src = index_expanded_dims(src, expanded_dims)
                # TODO - one jit kernel across multiple inputs
                dst.copy_(src)

        new_inputs.clear()
        self.graph.replay()

        # outputs is not None on first execution
        # TODO - refactor
        if self.recording_outputs is not None:
            outputs = self.recording_outputs
            self.recording_outputs = None
            self.tape_manager.record_graph_outputs(outputs)
            return outputs

        # TODO - share the same storage object across aliased outputs
        outputs = [
            self.reconstruct_from_tensor_metadata(metadata)
            for metadata in self.outputs_metadata
        ]

        self.tape_manager.add_executed_outputs(outputs)

        return outputs

    def check_invariants(self, inputs):
        success = self._check_invariants_impl(inputs)
        if not success:
            self.tape_manager.debug_fail_counter += 1
        return success

    def _check_invariants_impl(self, inputs):
        # previously managed data pointers remain stable
        for idx in self.cudagraph_managed_idxs:
            if inputs[idx].data_ptr() != self.static_input_data_ptrs[idx]:
                return False

        # same order of execution, previous outputs dead
        if not self.tape_manager.increment_execution_tape(self.graph_id):
            return False

        # the cudagraph managed tensors which died upon recording must also die upon
        # this invocation. it is too late to check after we've replayed the graph,
        # because we would have already written over their memory.
        for idx in self.cudagraph_managed_idxs:
            inputs[idx] = None
        if not self.tape_manager.check_execution_liveness_after_graph():
            for idx in self.self.cudagraph_managed_idxs:
                inputs[idx] = self.reconstruct_from_tensor_metadata(
                    self.non_static_inputs_metadata[idx]
                )
            return False

        return True

    @staticmethod
    def static_input(x):
        """
        Copy input while preserving strides
        """
        needed_size = (
            sum((shape - 1) * stride for shape, stride in zip(x.size(), x.stride())) + 1
        )
        buffer = torch.empty((needed_size,), dtype=x.dtype, device=x.device)
        return torch.as_strided(buffer, x.size(), x.stride())

    @staticmethod
    def tensor_metadata(x, ignore_storage_offset=True):
        assert isinstance(x, torch.Tensor)
        # We ignore the storage offset for inputs, but not for outputs
        # TODO: - should we make the storage resizable ?
        return {
            "nbytes": x.storage().nbytes(),
            "data_ptr": x.storage().data_ptr(),
            "size": x.shape,
            "stride": x.stride(),
            "dtype": x.dtype,
            "device": x.device,
            "storage_offset": x.storage_offset() if not ignore_storage_offset else 0,
        }

    @staticmethod
    def reconstruct_from_tensor_metadata(metadata):
        s = torch._C._construct_storage_from_data_pointer(
            metadata["data_ptr"], metadata["device"], metadata["nbytes"]
        )
        t = torch.empty([0], device=metadata["device"], dtype=metadata["dtype"])
        t.set_(
            source=s,
            storage_offset=metadata["storage_offset"],
            size=metadata["size"],
            stride=metadata["stride"],
        )
        return t


def cudagraphify_impl(model, inputs, static_input_idxs=()):
    manager = tape_manager_container.get_tape_manager()

    if manager is None or not manager.valid_begin_of_recording():
        return model

    return CudaGraphify(model, inputs, static_input_idxs).run


def count_tangents(fx_g: torch.fx.GraphModule):
    """
    Infers which inputs are static for a backwards graph
    """

    def is_not_gradout(x):
        return "tangents" not in x.name

    arg_count = 0
    static_arg_idxs = []
    for n in fx_g.graph.nodes:
        if n.op == "placeholder":
            if is_not_gradout(n):
                static_arg_idxs.append(arg_count)
            arg_count += 1

    assert static_arg_idxs == list(range(len(static_arg_idxs)))
    return len(static_arg_idxs)


_graph_counter = itertools.count(0)


def compile_fx(
    model_: torch.fx.GraphModule,
    example_inputs_: List[torch.Tensor],
    inner_compile=compile_fx_inner,
    config_patches: Optional[Dict[str, Any]] = None,
):
    """Main entrypoint to a compile given FX graph"""
    if config_patches:
        with config.patch(config_patches):
            return compile_fx(
                model_,
                example_inputs_,
                # need extra layer of patching as backwards is compiled out of scope
                inner_compile=config.patch(config_patches)(inner_compile),
            )

    assert not config._raise_error_for_testing

    functorch.compile.config.use_functionalize = True
    functorch.compile.config.use_fake_tensor = True

    with overrides.patch_functions():
        model_ = overrides.replace_fx(model_)
        model_ = overrides.fuse_fx(model_, example_inputs_)
    num_example_inputs = len(example_inputs_)
    cudagraphs = BoxedBool(
        config.triton.cudagraphs and not dynamo_config.dynamic_shapes
    )

    graph_id = next(_graph_counter)

    @dynamo_utils.dynamo_timed
    def fw_compiler(model: torch.fx.GraphModule, example_inputs):
        fixed = len(example_inputs) - num_example_inputs
        # Why convert outplace op to inplace? Inductor can support inplace operations well and for custom
        # inplace ops which are lowered as ExternKernel, it is beneficial to performance when the inplace
        # implementation is used if available.
        model = convert_outplace_to_inplace(model)
        return inner_compile(
            model,
            example_inputs,
            num_fixed=fixed,
            cudagraphs=cudagraphs,
            graph_id=graph_id,
        )

    @dynamo_utils.dynamo_timed
    def bw_compiler(model: torch.fx.GraphModule, example_inputs):
        fixed = count_tangents(model)
        return inner_compile(
            model,
            example_inputs,
            num_fixed=fixed,
            cudagraphs=cudagraphs,
            is_backward=True,
            graph_id=graph_id,
        )

    with overrides.patch_functions():

        # TODO: can add logging before/after the call to create_aot_dispatcher_function
        # in torch._functorch/aot_autograd.py::aot_module_simplified::aot_function_simplified::new_func
        # once torchdynamo is merged into pytorch
        return aot_autograd(
            fw_compiler=fw_compiler,
            bw_compiler=bw_compiler,
            decompositions=select_decomp_table(),
            partition_fn=functools.partial(
                min_cut_rematerialization_partition, compiler="inductor"
            ),
            keep_inference_input_mutations=True,
        )(model_, example_inputs_)


def _shape_env_from_inputs(inputs):
    shape_env = None
    fake_mode = fake_mode_from_tensors(inputs)

    # TODO(voz): It would be nice to enable this assert, but there are lots of tests that
    # pass in real inputs for now.
    # if len(inputs) > 0:
    # assert fake_mode is not None, breakpoint()

    if fake_mode is not None:
        return fake_mode.shape_env

    # TODO(voz): Should we always have one anyway?
    return None<|MERGE_RESOLUTION|>--- conflicted
+++ resolved
@@ -5,14 +5,10 @@
 import itertools
 import logging
 import sys
-<<<<<<< HEAD
 import threading
+import warnings
 import weakref
 from typing import Any, Dict, List, Optional, Tuple
-=======
-import warnings
-from typing import Any, Dict, List, Optional
->>>>>>> 8503c7bd
 
 import functorch
 from functorch.compile import min_cut_rematerialization_partition
@@ -20,19 +16,14 @@
 import torch._dynamo.config as dynamo_config
 
 import torch.fx
-<<<<<<< HEAD
-from torch._subclasses.fake_tensor import FakeTensor
-from torch.utils import _pytree as pytree
-from . import config, overrides
-=======
 
 from torch._dynamo import logging as dynamo_logging, utils as dynamo_utils
 from torch._dynamo.utils import fake_mode_from_tensors
 from torch._functorch.aot_autograd import make_boxed_func
 from torch._subclasses.fake_tensor import FakeTensor
+from torch.utils import _pytree as pytree
 from .._dynamo.backends.common import aot_autograd
 from . import config, metrics, overrides, pattern_matcher
->>>>>>> 8503c7bd
 from .debug import DebugContext
 from .decomposition import select_decomp_table
 from .graph import GraphLowering
