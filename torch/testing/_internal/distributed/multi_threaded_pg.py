--- conflicted
+++ resolved
@@ -107,20 +107,7 @@
                 dest_tensor = dest[0][0][src_rank]
                 dest_tensor.copy_(src_tensor)
 
-<<<<<<< HEAD
-
-class AllGatherBase:
-    def work(self, data):
-        for src_rank in range(len(data)):
-            output_tensor = data[src_rank][0]
-            assert isinstance(output_tensor, torch.Tensor)
-            # get input_tensor from each rank and copy it into the right place
-            # in output_tensor
-            cat_tensor = torch.cat([data[rank][1].to(output_tensor.device) for rank in range(len(data))])
-            output_tensor.copy_(cat_tensor)
-
-=======
->>>>>>> 90297097
+
 class Scatter:
     def __init__(self, src):
         self.src = src
