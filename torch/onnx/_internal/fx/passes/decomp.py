--- conflicted
+++ resolved
@@ -32,58 +32,16 @@
     module.recompile()
 
 
-<<<<<<< HEAD
-def decompose(
-    module: torch.fx.GraphModule,
-    decomposition_table: Dict[torch._ops.OpOverload, Callable],
-    dynamic_axes: bool,
-    *args,
-) -> torch.fx.GraphModule:
-    # A trick adopted from `dynamo.export` in `eval_frame.py`.
-    # Running graph with interpreter is needed for propagating the stack_trace.
-
-    def graph_with_interpreter(*args):
-        with fx_traceback.preserve_node_meta():
-            return torch.fx.Interpreter(module).run(*args)
-
-    # fake mode use static size to trace the size of tensors. while symbolic
-    # mode generates aten::sym_size to dynamically trace the size of tensors.
-
-    # e.g. fake mode:
-    #  view: f32[3, 5, 20] = torch.ops.aten.view.default(x, [3, 5, 20])
-
-    # e.g. symbolic mode:
-    #  sym_size = torch.ops.aten.sym_size(x, 0)
-    #  sym_size_1 = torch.ops.aten.sym_size(x, 1)
-    #  sym_size_2 = torch.ops.aten.sym_size(x, 2)
-    #  sym_size_3 = torch.ops.aten.sym_size(x, 3)
-    #  mul = sym_size_2 * sym_size_3;  sym_size_2 = sym_size_3 = None
-    #  view: f32[3, 5, 20] = torch.ops.aten.view.default(x, [sym_size, sym_size_1, mul])
-
-    fx_mode = "symbolic" if dynamic_axes else "fake"
-
-    # Apply decomposition table to the input graph.
-    # Make sure the feed-in "module" is stateless.
-    decomposed_module = proxy_tensor.make_fx(
-        graph_with_interpreter,
-        decomposition_table=decomposition_table,
-        tracing_mode=fx_mode,
-        _allow_non_fake_inputs=True,
-    )(*args)
-    # Rename placeholder targets to match the original module's signature since
-    # We don't want to map forward(x, y, z) to forward(arg0, arg1, arg2).
-    _rename_placeholder_targets(decomposed_module, module)
-
-    return decomposed_module
-=======
 class Decompose(_pass.Transform):
     def __init__(
         self,
         module: torch.fx.GraphModule,
         decomposition_table: Dict[torch._ops.OpOverload, Callable],
+        enable_dynamic_axes: bool,
     ):
         super().__init__(module)
         self.decomposition_table = decomposition_table
+        self.enable_dynamic_axes = enable_dynamic_axes
 
     @_beartype.beartype
     def _run(self, *args, **kwargs) -> torch.fx.GraphModule:
@@ -95,17 +53,32 @@
             with fx_traceback.preserve_node_meta():
                 return torch.fx.Interpreter(self.module).run(*args)
 
+        # fake mode use static size to trace the size of tensors. while symbolic
+        # mode generates aten::sym_size to dynamically trace the size of tensors.
+
+        # e.g. fake mode:
+        #  view: f32[3, 5, 20] = torch.ops.aten.view.default(x, [3, 5, 20])
+
+        # e.g. symbolic mode:
+        #  sym_size = torch.ops.aten.sym_size(x, 0)
+        #  sym_size_1 = torch.ops.aten.sym_size(x, 1)
+        #  sym_size_2 = torch.ops.aten.sym_size(x, 2)
+        #  sym_size_3 = torch.ops.aten.sym_size(x, 3)
+        #  mul = sym_size_2 * sym_size_3;  sym_size_2 = sym_size_3 = None
+        #  view: f32[3, 5, 20] = torch.ops.aten.view.default(x, [sym_size, sym_size_1, mul])
+
+        fx_mode = "symbolic" if self.enable_dynamic_axes else "fake"
+
         # Apply decomposition table to the input graph.
         # Make sure the feed-in "module" is stateless.
         decomposed_module = proxy_tensor.make_fx(
             graph_with_interpreter,
             decomposition_table=self.decomposition_table,
-            tracing_mode="fake",
+            tracing_mode=fx_mode,
             _allow_non_fake_inputs=True,
         )(*args)
         # Rename placeholder targets to match the original module's signature since
         # We don't want to map forward(x, y, z) to forward(arg0, arg1, arg2).
         _rename_placeholder_targets(decomposed_module, self.module)
 
-        return decomposed_module
->>>>>>> f92383a5
+        return decomposed_module