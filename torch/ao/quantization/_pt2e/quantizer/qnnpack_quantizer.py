--- conflicted
+++ resolved
@@ -265,12 +265,6 @@
             self._annotate_maxpool2d(node, global_config)
             self._annotate_add_relu(node, global_config)
             self._annotate_add(node, global_config)
-<<<<<<< HEAD
-=======
-            self._annotate_hardtanh(node, global_config)
-            self._annotate_mean(node, global_config)
-            self._annotate_adaptive_avg_pool2d(node, global_config)
->>>>>>> ee21783c
 
         return model
 
@@ -412,55 +406,6 @@
             "_annotated": True,
         }
 
-<<<<<<< HEAD
-=======
-    def _annotate_input_out_obs_sharing_op(
-        self,
-        op: Callable,
-        node: Node,
-        quantization_config: Optional[QuantizationConfig],
-    ) -> None:
-        io_obs_sharing_node = node
-        if (
-            io_obs_sharing_node.op != "call_function"
-            or io_obs_sharing_node.target != op
-        ):
-            return
-        if _is_annotated([io_obs_sharing_node]):
-            return
-
-        io_obs_sharing_node.meta["target_dtype_info"] = {
-            "input_act_obs_or_fq_ctr": _get_act_obs_or_fq_ctr(quantization_config),
-            "output_act_obs_or_fq_ctr": _get_act_obs_or_fq_ctr(quantization_config),
-            "input_output_share_observers": True,
-            "_annotated": True,
-        }
-
-    def _annotate_hardtanh(
-        self, node: Node, quantization_config: Optional[QuantizationConfig]
-    ) -> None:
-        self._annotate_input_out_obs_sharing_op(
-            torch.ops.aten.hardtanh.default, node, quantization_config
-        )
-
-    def _annotate_mean(
-        self, node: Node, quantization_config: Optional[QuantizationConfig]
-    ) -> None:
-        self._annotate_input_out_obs_sharing_op(
-            torch.ops.aten.mean.default, node, quantization_config
-        )
-        self._annotate_input_out_obs_sharing_op(
-            torch.ops.aten.mean.dim, node, quantization_config
-        )
-
-    def _annotate_adaptive_avg_pool2d(
-        self, node: Node, quantization_config: Optional[QuantizationConfig]
-    ) -> None:
-        self._annotate_input_out_obs_sharing_op(
-            torch.ops.aten.adaptive_avg_pool2d.default, node, quantization_config
-        )
-
->>>>>>> ee21783c
     def _annotate_add_relu(
         self, node: Node, quantization_config: Optional[QuantizationConfig]
     ) -> None:
