"""
This module implements nonuniform observers used to collect statistics about
the values observed during calibration (PTQ) or training (QAT).
"""

import torch
from torch.ao.quantization.observer import ObserverBase

<<<<<<< HEAD
=======
# TODO: Consider adding NonUniformQuantizationObserverBase class
# when more than one non-uniform method is implemented

>>>>>>> 83003923
class APoTObserver(ObserverBase):
    alpha = 0
    gamma = 0
    level_indices = torch.Tensor()

    def __init__(
        self,
        min_val: torch.Tensor,
        max_val: torch.Tensor,
        level_indices: torch.Tensor,
            b: int,
            k: int) -> None:
        super().__init__

    def calculate_qparams(self):
        return self._calculate_qparams()

    def _calculate_qparams(self):
        raise NotImplementedError

    def forward(self, x_orig):
        pass<|MERGE_RESOLUTION|>--- conflicted
+++ resolved
@@ -4,33 +4,137 @@
 """
 
 import torch
+import itertools
 from torch.ao.quantization.observer import ObserverBase
+from typing import Tuple
 
-<<<<<<< HEAD
-=======
-# TODO: Consider adding NonUniformQuantizationObserverBase class
-# when more than one non-uniform method is implemented
-
->>>>>>> 83003923
-class APoTObserver(ObserverBase):
-    alpha = 0
-    gamma = 0
-    level_indices = torch.Tensor()
+class NonUniformQuantizationObserverBase(ObserverBase):
+    min_val: torch.Tensor
+    max_val: torch.Tensor
+    level_indices: torch.Tensor
+    b: int
+    k: int
+    n: int
+    alpha: float
+    gamma: float
 
     def __init__(
         self,
+        min_val=None,
+        max_val=None,
+        b=None,
+        k=None,
+            dtype=torch.quint8) -> None:
+        super().__init__(dtype)
+        self.min_val = min_val
+        self.max_val = max_val
+        self.level_indices = torch.tensor([])
+        self.b = b
+        self.k = k
+        self.n = 0
+        self.alpha = 0.0
+        self.gamma = 0.0
+
+    r""" Calculates nonuniform quantization parameters given min and max value tensors.
+    Parameters calculated according to APoT paper: https://arxiv.org/pdf/1909.13144.pdf
+    Args:
+        min_val: minimum values per channel
+        max_val: maximum values per channel
+        signed: specifies whether to include signed values in quantization level calculations
+    Returns:
+        gamma: gamma quantization parameter, defined to ensure that alpha is the maximum of the range
+        quantization_levels: non-uniform quantization levels
+        level_indices: int representation of quantization_levels indices
+    """
+    def _calculate_qparams(
+        self,
         min_val: torch.Tensor,
         max_val: torch.Tensor,
-        level_indices: torch.Tensor,
-            b: int,
-            k: int) -> None:
-        super().__init__
+            signed: bool) -> Tuple[float, torch.Tensor, torch.Tensor]:
+        # compute alpha
+        self.alpha = float(max_val)
 
-    def calculate_qparams(self):
-        return self._calculate_qparams()
+        # check for valid inputs of b, k
+        assert(self.k and self.k != 0)
+        assert(self.b % self.k == 0)
 
-    def _calculate_qparams(self):
-        raise NotImplementedError
+        # compute n and store as member variable
+        self.n = self.b // self.k
+
+        # store a tensor of subtensors (all levels)
+        p_all = []
+
+        # create levels
+        for i in range(0, self.n):
+            p_curr = torch.tensor([0])
+
+            for j in range(0, 2 ** (self.k - 1) + 1):
+                curr_ele = 2 ** (- (i + j * self.n))
+                p_append = torch.tensor([curr_ele])
+                p_curr = torch.cat((p_curr, p_append))
+                # introduce signed numbers
+                if signed:
+                    p_curr = torch.cat((p_curr, torch.tensor([-curr_ele])))
+
+            if signed:
+                # sort tensor in reverse order before adding to list if signed
+                sorted, indices = torch.sort(p_curr, descending=True)
+                p_all.append(sorted)
+            else:
+                p_all.append(p_curr)
+
+        # gamma calculation:
+        # loop through all tensors, add element at index 1 for each tensor
+        p_sum = 0.0
+        for tens in p_all:
+            p_sum += float(tens[1])
+
+        # assign gamma
+        self.gamma = self.alpha / p_sum
+
+        # calculate cartesian product
+        cartesian_product = list(itertools.product(*p_all))
+
+        quantization_levels_list = []
+
+        # calculate sum of each row
+        for row in cartesian_product:
+            sum = 0
+            for ele in row:
+                sum += ele
+            quantization_levels_list.append(sum)
+
+        quantization_levels_gamma = [self.gamma * ele for ele in quantization_levels_list]
+        quantization_levels = torch.tensor(quantization_levels_gamma)
+        level_indices = torch.tensor([])
+        quantization_levels, level_indices = quantization_levels.sort()
+
+        return (self.gamma, quantization_levels, level_indices)
+
+class APoTObserver(NonUniformQuantizationObserverBase):
+    def __init__(
+        self,
+        min_val=torch.Tensor,
+        max_val=torch.Tensor,
+        b=0,
+            k=0) -> None:
+        super(APoTObserver, self).__init__(min_val, max_val, b, k)
+
+    def calculate_qparams(self, signed):
+        return self._calculate_qparams(self.min_val, self.max_val, signed)
+
+    def _calculate_qparams(self, min_val, max_val, signed):
+        return super(APoTObserver, self)._calculate_qparams(min_val, max_val, signed)
 
     def forward(self, x_orig):
-        pass+        r"""Records the running minimum and maximum of ``x``."""
+        if x_orig.numel() == 0:
+            return x_orig
+        x = x_orig.detach()
+        x = x.to(self.min_val.dtype)
+        min_val_cur, max_val_cur = torch.aminmax(x)
+        min_val = torch.min(min_val_cur, self.min_val)
+        max_val = torch.max(max_val_cur, self.max_val)
+        self.min_val.copy_(min_val)
+        self.max_val.copy_(max_val)
+        return x_orig