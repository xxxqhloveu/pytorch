--- conflicted
+++ resolved
@@ -91,20 +91,12 @@
     Keyword args:
         dtype (:class:`torch.dtype`, optional): the desired data type of returned :class:`DTensor`.
             Default: if ``None``, uses a global default (see :func:`torch.set_default_tensor_type`).
-<<<<<<< HEAD
-        device (:class:`torch.device`, optional): the desired device of returned :class:`DTensor`.
-            Default: if ``None``, uses the current device for the default :class:`DTensor` type
-            (see :func:`torch.set_default_tensor_type`). device will be the CPU for CPU
-            :class:`DTensor` types and the current CUDA device for CUDA :class:`DTensor` types.
-        layout (:class:`torch.layout`, optional): the desired layout of returned :class:`DTensor`.
-=======
         layout (:class:`torch.layout`, optional): the desired layout of returned DTensor.
->>>>>>> d96fef31
             Default: ``torch.strided``.
         requires_grad (bool, optional): If autograd should record operations on the
             returned :class:`DTensor`. Default: ``False``.
         device_mesh: :class:`DeviceMesh` type, contains the mesh info of ranks
-        placement: a sequence of :class:`Placement` type: ``Shard``, ``Replicate``, ``_Partial``
+        placements: a sequence of :class:`Placement` type: ``Shard``, ``Replicate``, ``_Partial``
 
     Returns:
         A :class:`DTensor` object on each rank
@@ -125,7 +117,6 @@
 def empty(
     *size,
     dtype: Optional[torch.dtype] = None,
-    device: Optional[torch.device] = None,
     layout: torch.layout = torch.strided,
     memory_format=torch.contiguous_format,
     pin_memory=False,
@@ -144,11 +135,7 @@
 
     Keyword args:
         dtype (:class:`torch.dtype`, optional): the desired data type of returned :class:`DTensor`.
-            Default: if ``None``, uses a global default (see :func:`torch.set_default_tensor_type`).
-        device (:class:`torch.device`, optional): the desired device of returned :class:`DTensor`.
-            Default: if ``None``, uses the current device for the default :class:`DTensor` type
-            (see :func:`torch.set_default_tensor_type`). device will be the CPU for CPU
-            :class:`DTensor` types and the current CUDA device for CUDA :class:`DTensor` types.
+            Default: if ``None``, uses a global default (see :func:`torch.set_default_tensor_type`).\
         layout (:class:`torch.layout`, optional): the desired layout of returned :class:`DTensor`.
             Default: ``torch.strided``.
         memory_format (:class:`torch.memory_format`, optional): the desired memory format of
@@ -160,16 +147,17 @@
         requires_grad (bool, optional): If autograd should record operations on the
             returned :class:`DTensor`. Default: ``False``.
         device_mesh: :class:`DeviceMesh` type, contains the mesh info of ranks
-        placement: a sequence of :class:`Placement` type: ``Shard``, ``Replicate``, ``_Partial``
+        placements: a sequence of :class:`Placement` type: ``Shard``, ``Replicate``, ``_Partial``
 
     Returns:
         A :class:`DTensor` object on each rank
     """
+    torch_size = _normalize_to_torch_size(size)
+
     return _dtensor_init_helper(
         torch.empty,
-        *size,
+        torch_size,
         dtype=dtype,
-        device=device,
         layout=layout,
         memory_format=memory_format,
         pin_memory=pin_memory,
@@ -202,7 +190,7 @@
         layout (:class:`torch.layout`, optional): the desired layout of returned :class:`DTensor`.
             Default: ``torch.strided``.
         device_mesh: :class:`DeviceMesh` type, contains the mesh info of ranks
-        placement: a sequence of :class:`Placement` type: ``Shard``, ``Replicate``, ``_Partial``
+        placements: a sequence of :class:`Placement` type: ``Shard``, ``Replicate``, ``_Partial``
 
     Returns:
         A :class:`DTensor` object on each rank
