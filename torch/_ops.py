import contextlib
import ctypes
import inspect
import sys
import types
from abc import ABC
from typing import Any, Dict

import torch._C

import torch.jit
from torch import _utils_internal
from torch._C import DispatchKey  # type: ignore[attr-defined]

# Query `hasattr` only once.
_SET_GLOBAL_FLAGS = hasattr(sys, "getdlopenflags") and hasattr(sys, "setdlopenflags")


@contextlib.contextmanager
def dl_open_guard():
    """
    Context manager to set the RTLD_GLOBAL dynamic linker flag while we open a
    shared library to load custom operators.
    """
    if _SET_GLOBAL_FLAGS:
        old_flags = sys.getdlopenflags()
        sys.setdlopenflags(old_flags | ctypes.RTLD_GLOBAL)
    yield
    if _SET_GLOBAL_FLAGS:
        sys.setdlopenflags(old_flags)

def has_key(op, k):
    return (
        torch._C._dispatch_has_kernel_for_dispatch_key(op.name(), k)
        or k in op.py_kernels
    )


# TODO(voz) We are missing an entire axis of registration - Modes for the python key
class PyOperatorABC(ABC):
    def __call__(self, *args, **kwargs):
        pass

    def py_impl(self, dispatch_key, fn):
        pass

    def name(self):
        pass

is_included_in_alias = torch._C._dispatch_is_included_in_alias

# Equivalent to computeDispatchTableEntryWithDebug
def resolve_key(op: PyOperatorABC, k: DispatchKey):  # type: ignore[valid-type]
    # 1. (Direct) operator registration
    if has_key(op, k):
        return k
    # 2.1 Use CompositeExplicitAutogradNonFunctional kernel if available
    cand = DispatchKey.CompositeExplicitAutogradNonFunctional
    if (k == DispatchKey.Undefined or is_included_in_alias(k, cand)) and has_key(op, cand):
        return cand
    # 2.2 Use CompositeExplicitAutograd kernel if available
    cand = DispatchKey.CompositeExplicitAutograd
    if (k == DispatchKey.Undefined or is_included_in_alias(k, cand)) and has_key(op, cand):
        return cand
    has_backend_kernel = (
        torch._C._dispatch_has_kernel_for_any_dispatch_key(op.name(), torch._C._dispatch_get_backend_keyset_from_autograd(k))
        or has_key(op, DispatchKey.CompositeExplicitAutograd)
    )
    # 2.3. Use CompositeImplicitAutograd kernel if available
    cand = DispatchKey.CompositeImplicitAutogradNestedTensor
    if (
        (k != DispatchKey.Undefined and is_included_in_alias(k, cand))  # type: ignore[attr-defined]
            and has_key(op, cand) and not has_backend_kernel):
        return cand
    cand = DispatchKey.CompositeImplicitAutograd
    if (k == DispatchKey.Undefined or is_included_in_alias(k, cand)) and has_key(op, cand):
        if (
            k == DispatchKey.AutogradOther
            and torch._C._dispatch_has_kernel_for_any_dispatch_key(op.name(), torch._C._dispatch_autogradother_backends)  # type: ignore[attr-defined] # noqa: B950
        ):
            raise RuntimeError("ambiguous autogradother kernel")
        elif not has_backend_kernel:
            return cand
    # 2.4. For autograd backend keys, use kernel from DispatchKey::Autograd if available
    cand = DispatchKey.Autograd
    if is_included_in_alias(k, cand) and has_key(op, cand):
        return cand
    # Backend fallback
    if torch._C._dispatch_has_backend_fallback(k):
        # The dispatch key itself will implicitly route to backend fallback.
        # This is probably not great for the pure Python implementation.
        return k
    raise RuntimeError("could not find kernel")


pyop_namespace = {}


class PyOperator(PyOperatorABC):
    def __init__(self, name):
        self._name = name
        self.table = {}
        self.python_key_mode_table = {}

        # Make _OPNamespace not scream, this whole name based association needs a good hard look
        self.__name__ = name
        pyop_namespace[name] = self

    def fallthrough(self, dispatch_key):
        self.table[dispatch_key] = self._fallthrough_fn(self, dispatch_key)

    def py_impl(self, dispatch_key_or_mode):
        def inner(fn):
            if inspect.isclass(dispatch_key_or_mode) and issubclass(
                dispatch_key_or_mode, torch.utils._python_dispatch.TorchDispatchMode
            ):
                mode = dispatch_key_or_mode
                assert mode not in self.python_key_mode_table
                # TODO(voz): Should we replace setting torch._C.DispatchKey.Python entirely with setting mode keys?
                self.python_key_mode_table[mode] = fn
                return fn

            dispatch_key = dispatch_key_or_mode
            assert (
                dispatch_key != torch._C.DispatchKey.Python  # type: ignore[attr-defined]
            ), "Please register a mode for the torch._C.DispatchKey.Python key instead."
            assert isinstance(dispatch_key, torch._C.DispatchKey)  # type: ignore[attr-defined]
            assert dispatch_key not in self.table
            self.table[dispatch_key] = fn
            return fn

        return inner

    def dispatch(self, dispatch_key, *args, **kwargs):
        if dispatch_key == torch._C.DispatchKey.Python:  # type: ignore[attr-defined]
            # TODO(voz): We should walk all the nodes here / turn it into a list, topmode is ok for now.
            curr_mode = type(torch._C._get_torch_dispatch_mode())
            assert (
                curr_mode is not None
            ), "Illegal invocation of dispatch on torch._C.DispatchKey.Python without a mode."
            assert (
                curr_mode in self.python_key_mode_table
            ), f"Current active mode {curr_mode} not registered"
            # TODO(voz): The idea behind this is that we do not yet support dispatch by key + mode, only key.
            return self.python_key_mode_table[curr_mode](*args, **kwargs)

        assert dispatch_key in self.table
        return self.table[dispatch_key](*args, **kwargs)

    def __call__(self, *args, **kwargs):
        flat_args = _to_flat_tuple(args, kwargs)
        if torch.overrides.has_torch_function(flat_args):
            return torch.overrides.handle_torch_function(
                self, flat_args, *args, **kwargs
            )

        dispatch_key_set = _compute_keyset(args, kwargs)
        return self.dispatch(dispatch_key_set.highestPriorityTypeId(), *args, **kwargs)

    def name(self):
        return self.name

    # TODO(voz): Should rewrite fallthrough register as the impl for keys we do not specify
    # as opposed to being this sort of explicit thing where ops are a little too key aware...
    def _fallthrough_fn(self, operator, dispatch_key):
        def inner(*args, **kwargs):
            all_keys_after_current = torch._C._dispatch_keyset_full_after(dispatch_key)  # type: ignore[attr-defined]
            all_keys_after_current_masked = all_keys_after_current & _compute_keyset(
                args, kwargs
            )  # type: ignore[attr-defined]
            return self.dispatch(
                all_keys_after_current_masked.highestPriorityTypeId(), *args, **kwargs
            )

        return inner


def _to_flat_tuple(args, kwargs):
    flat_args, _ = torch.utils._pytree.tree_flatten(args)
    flat_kwargs, _ = torch.utils._pytree.tree_flatten(kwargs)
    flat_all = flat_args + flat_kwargs
    return flat_all


def _compute_keyset(args, kwargs):
    tensors = _get_tensors(args, kwargs)
    return key_extractor(tensors)


def _get_tensors(args, kwargs):
    flat_all = _to_flat_tuple(args, kwargs)
    tensor_args = [t for t in flat_all if isinstance(t, torch.Tensor)]
    return tuple(tensor_args)


# Note - this should maintain identical impl to the C++ dispatcher key extraction logic
# at ATen/core/dispatch/DispatchKeyExtractor.h
def key_extractor(tensors):
    key_set = torch._C._dispatch_tls_local_include_set()  # type: ignore[attr-defined]
    for tensor in tensors:
        key_set = key_set | torch._C._dispatch_keys(tensor)  # type: ignore[attr-defined]
    key_set = key_set - torch._C._dispatch_tls_local_exclude_set()  # type: ignore[attr-defined]
    return key_set


# TODO(voz) We are missing an entire axis of registration - Modes for the python key
class PyOperatorABC(ABC):
    def __call__(self, *args, **kwargs):
        pass

    def py_impl(self, dispatch_key, fn):
        pass

    def name(self):
        pass

    def dispatch(self, dispatch_key, *args, **kwargs):
        pass


pyop_namespace = {}


class PyOperator(PyOperatorABC):
    def __init__(self, name):
        self._name = name
        self.table = {}
        self.python_key_mode_table = {}

        # Make _OPNamespace not scream, this whole name based association needs a good hard look
        self.__name__ = name
        pyop_namespace[name] = self

    def fallthrough(self, dispatch_key):
        self.table[dispatch_key] = self._fallthrough_fn(self, dispatch_key)

    def py_impl(self, dispatch_key_or_mode):
        def inner(fn):
            if inspect.isclass(dispatch_key_or_mode) and issubclass(
                dispatch_key_or_mode, torch.utils._python_dispatch.TorchDispatchMode
            ):
                mode = dispatch_key_or_mode
                assert mode not in self.python_key_mode_table
                # TODO(voz): Should we replace setting torch._C.DispatchKey.Python entirely with setting mode keys?
                self.python_key_mode_table[mode] = fn
                return fn

            dispatch_key = dispatch_key_or_mode
            assert (
                dispatch_key != torch._C.DispatchKey.Python  # type: ignore[attr-defined]
            ), "Please register a mode for the torch._C.DispatchKey.Python key instead."
            assert isinstance(dispatch_key, torch._C.DispatchKey)  # type: ignore[attr-defined]
            assert dispatch_key not in self.table
            self.table[dispatch_key] = fn
            return fn

        return inner

    def dispatch(self, dispatch_key, *args, **kwargs):
        if dispatch_key == torch._C.DispatchKey.Python:  # type: ignore[attr-defined]
            # TODO(voz): We should walk all the nodes here / turn it into a list, topmode is ok for now.
            curr_mode = type(torch._C._get_torch_dispatch_mode())
            assert (
                curr_mode is not None
            ), "Illegal invocation of dispatch on torch._C.DispatchKey.Python without a mode."
            assert (
                curr_mode in self.python_key_mode_table
            ), f"Current active mode {curr_mode} not registered"
            # TODO(voz): The idea behind this is that we do not yet support dispatch by key + mode, only key.
            return self.python_key_mode_table[curr_mode](*args, **kwargs)

        assert dispatch_key in self.table
        return self.table[dispatch_key](*args, **kwargs)

    def __call__(self, *args, **kwargs):
        flat_args = _to_flat_tuple(args, kwargs)
        if torch.overrides.has_torch_function(flat_args):
            return torch.overrides.handle_torch_function(
                self, flat_args, *args, **kwargs
            )

        dispatch_key_set = _compute_keyset(args, kwargs)
        return self.dispatch(dispatch_key_set.highestPriorityTypeId(), *args, **kwargs)

    def name(self):
        return self.name

    # TODO(voz): Should rewrite fallthrough register as the impl for keys we do not specify
    # as opposed to being this sort of explicit thing where ops are a little too key aware...
    def _fallthrough_fn(self, operator, dispatch_key):
        def inner(*args, **kwargs):
            all_keys_after_current = torch._C._dispatch_keyset_full_after(dispatch_key)  # type: ignore[attr-defined]
            all_keys_after_current_masked = all_keys_after_current & _compute_keyset(
                args, kwargs
            )  # type: ignore[attr-defined]
            return self.dispatch(
                all_keys_after_current_masked.highestPriorityTypeId(), *args, **kwargs
            )

        return inner


def _to_flat_tuple(args, kwargs):
    flat_args, _ = torch.utils._pytree.tree_flatten(args)
    flat_kwargs, _ = torch.utils._pytree.tree_flatten(kwargs)
    flat_all = flat_args + flat_kwargs
    return flat_all


def _compute_keyset(args, kwargs):
    tensors = _get_tensors(args, kwargs)
    return key_extractor(tensors)


def _get_tensors(args, kwargs):
    flat_all = _to_flat_tuple(args, kwargs)
    tensor_args = [t for t in flat_all if isinstance(t, torch.Tensor)]
    return tuple(tensor_args)


# Note - this should maintain identical impl to the C++ dispatcher key extraction logic
# at ATen/core/dispatch/DispatchKeyExtractor.h
def key_extractor(tensors):
    key_set = torch._C._dispatch_tls_local_include_set()  # type: ignore[attr-defined]
    for tensor in tensors:
        key_set = key_set | torch._C._dispatch_keys(tensor)  # type: ignore[attr-defined]
    key_set = key_set - torch._C._dispatch_tls_local_exclude_set()  # type: ignore[attr-defined]
    return key_set


# Each OpOverload object contains pointer to a a specific operator overload, a pointer to the parent `OpOverloadPacket` object.
# You can obtain an OpOverload object through attribute query on OpOverloadPacket.
class OpOverload(PyOperatorABC):
    def __init__(self, overloadpacket, op, op_dk, schema, tags):
        self._op = op
        self._op_dk = op_dk
        self._schema = schema
        self._overloadpacket = overloadpacket
        self._tags = tags
        self._overloadname = (
            "default" if schema.overload_name == "" else schema.overload_name
        )
        self._name = self._schema.name
        if schema.overload_name:
            self._name += "." + schema.overload_name
        self.py_kernels: Dict[torch._C.DispatchKey, Any] = {}  # type: ignore[name-defined]
        self.__name__ = "{}.{}".format(
            self._schema.name.split("::")[1], self._overloadname
        )
        # TODO(voz): Lots of shared logic around python_key_mode_table, maybe pull into base...
        self.python_key_mode_table = {}
        self.__module__ = overloadpacket.__module__
        op.__module__ = overloadpacket.__module__
        self.__qualname__ = self._name
        self.__annotations__ = None

    # it's a no-op since OpOverload object is immutable and must be unique for a given op overload.
    def __deepcopy__(self, memo=None):
        return self

    def __repr__(self):
        return "<OpOverload(op='{}.{}', overload='{}')>".format(
            *self._schema.name.split("::"), self._overloadname
        )

    def __call__(self, *args, **kwargs):
        return self._op(*args, **kwargs or {})

    def __hash__(self):
        return hash(self._op)

    # `my_namespace.my_op_name.overload_name`
    def __str__(self):
        return "{}.{}.{}".format(*self._schema.name.split("::"), self._overloadname)

    @property
    def namespace(self):
        return self._schema.name.split("::")[0]

    def decompose(self, *args, **kwargs):
<<<<<<< HEAD
        # TODO: should this consult py_impl?
        dk = torch._C.DispatchKey.CompositeImplicitAutograd  # type: ignore[attr-defined]
        if (
            torch._C._dispatch_has_kernel_for_dispatch_key(self.name(), dk)
        ):
            return self._op_dk(dk, *args, **kwargs)
=======
        dk = torch._C.DispatchKey.CompositeImplicitAutograd  # type: ignore[attr-defined]
        if (
            torch._C._dispatch_has_kernel_for_dispatch_key(self.name(), dk)
            or dk in self.py_kernels
        ):
            return self.dispatch(dk, *args, **kwargs)
>>>>>>> 21e656b0
        else:
            return NotImplemented

    def py_impl(self, dispatch_key_or_mode):
        def inner(fn):
            if inspect.isclass(dispatch_key_or_mode) and issubclass(
                dispatch_key_or_mode, torch.utils._python_dispatch.TorchDispatchMode
            ):
                mode = dispatch_key_or_mode
                assert mode not in self.python_key_mode_table
                # TODO(voz): Should we replace setting torch._C.DispatchKey.Python entirely with setting mode keys?
                self.python_key_mode_table[mode] = fn
                return fn

            assert isinstance(dispatch_key_or_mode, torch._C.DispatchKey)  # type: ignore[attr-defined]
            assert (
                dispatch_key_or_mode != torch._C.DispatchKey.Python  # type: ignore[attr-defined]
            ), "Please register a mode for the torch._C.DispatchKey.Python key instead."

            self.py_kernels[dispatch_key_or_mode] = fn
            return fn

        return inner

<<<<<<< HEAD
    def __getattr__(self, attr):
        if len(attr) == 0 or not attr[0].isupper():
            raise AttributeError()

        try:
            key = torch._C._dispatch_key_parse(attr)
        except Exception as e:
            import traceback
            traceback.print_exc()
            raise AttributeError()

        if key == torch._C.DispatchKey.Python:  # type: ignore[attr-defined]
            if not self.python_key_mode_table:
                setattr(self, attr, key)
                return key

            def handler(*args, **kwargs):
                # TODO: We also need to handle tensor subclasses here
                # TODO(voz): We should walk all the nodes here / turn it into a list, topmode is ok for now.
                curr_mode = type(torch._C._get_torch_dispatch_mode())
                assert (
                    curr_mode is not None
                ), "Illegal invocation of dispatch on torch._C.DispatchKey.Python without a mode."
                if curr_mode not in self.python_key_mode_table:
                    # TODO: This path is slow, should generally encourage this
                    # case to not happen
                    return self._op_dk(key, *args, **kwargs)
                # TODO(voz): The idea behind this is that we do not yet support dispatch by key + mode, only key.
                return self.python_key_mode_table[curr_mode](*args, **kwargs)

            setattr(self, attr, handler)
            return handler

        key = resolve_key(self, key)
        r = self.py_kernels.get(key, key)
        setattr(self, attr, r)
        return r
=======
    def dispatch(self, dispatch_key, *args, **kwargs):
        if dispatch_key == torch._C.DispatchKey.Python:  # type: ignore[attr-defined]
            # TODO(voz): We should walk all the nodes here / turn it into a list, topmode is ok for now.
            curr_mode = type(torch._C._get_torch_dispatch_mode())
            assert (
                curr_mode is not None
            ), "Illegal invocation of dispatch on torch._C.DispatchKey.Python without a mode."
            if curr_mode not in self.python_key_mode_table:
                return self._op_dk(dispatch_key, *args, **kwargs)
            # TODO(voz): The idea behind this is that we do not yet support dispatch by key + mode, only key.
            return self.python_key_mode_table[curr_mode](*args, **kwargs)

        if dispatch_key in self.py_kernels:
            return self.py_kernels[dispatch_key](*args, **kwargs)
        else:
            return self._op_dk(dispatch_key, *args, **kwargs)
>>>>>>> 21e656b0

    def name(self):
        return self._name

    @property
    def overloadpacket(self):
        return self._overloadpacket

    @property
    def op(self):
        return self._op

    @property
    def tags(self):
        return self._tags

    # TODO: add more methods to expose information about input and output arguments


# OpOverloadPacket class contains pointer to a base unresolved operator that doesn't correspond to a specific operator
# You can obtain an OpOverload object through attribute query.
class OpOverloadPacket:
    def __init__(self, qualified_op_name, op_name, op, overload_names):
        # These attributes are accessible on the object through the properties
        # defined below but are immutable
        self._qualified_op_name = qualified_op_name
        self.__name__ = op_name
        self._op = op
        self._overload_names = overload_names

    # it's a no-op since OpOverloadPacket object is immutable and must be unique for a given op.
    def __deepcopy__(self, memo=None):
        return self

    def __repr__(self):
        return "<OpOverloadPacket(op='{}.{}')>".format(
            *self._qualified_op_name.split("::")
        )

    def __hash__(self):
        return hash(self._op)

    def __str__(self):
        return "{}.{}".format(*self._qualified_op_name.split("::"))

    @property
    def op(self):
        return self._op

    def __getattr__(self, key):
        # It is not a valid op_name when __file__ is passed in
        if key == "__file__":
            return "torch.ops"

        # ensure that query for dunder attributes that does not exist on
        # opoverloadpacket but instead exists on the self._op object does not unnecessarily call
        # `_get_operation_overload` (which is an expensive operation).
        # This is done to prevent any potential slowdown. This list can be extended
        # if there exists other attributes like `__name__` that only exist on self._op and not on the
        # opoverloadpacket.
        # This is ok since we are guaranteed that an overload name for an aten op can't start with '__'
        try:
            if key.startswith("__"):
                return getattr(self._op, key)
        except AttributeError:
            # for consistency because it seems weird to
            # throw an attribute error with a message containing
            # an object name different from the one the attribute
            # query was performed on.
            raise AttributeError(
                "'{}' can't have an overload name beginning with '__' and the "
                "underlying op {} has no attribute {} either.".format(
                    str(self), str(self._op), key
                )
            ) from None

        try:
            # This is ok since we are guaranteed that an overload name for an aten op can't be 'default'
            use_key = "" if key == "default" else key
            # TODO: disallow access to overloads registered by JIT
            op_, op_dk_, tags = torch._C._get_operation_overload(
                self._qualified_op_name, use_key
            )
            schema = torch._C._get_schema(self._qualified_op_name, use_key)
            overload = OpOverload(self, op_, op_dk_, schema, tags)
            # cache the overload object
            setattr(self, key, overload)
            return overload
        except RuntimeError:
            raise AttributeError(
                "The underlying op of '{}' has no overload name '{}'".format(
                    str(self), key
                )
            ) from None

    def __call__(self, *args, **kwargs):
        # overloading __call__ to ensure torch.ops.foo.bar()
        # is still callable from JIT
        # We save the function ptr as the `op` attribute on
        # OpOverloadPacket to access it here.
        return self._op(*args, **kwargs or {})

    # TODO: use this to make a __dir__
    def overloads(self):
        return [n if n else "default" for n in self._overload_names]


# Resolution of torch.fn is different from torch.ops.aten.fn
# torch.fn uses the Python argparser, matches with the
# appropriate schema, and calls into the unboxed version of the method
# torch.ops.aten.fn resolution is done via the mechanism defined in JIT.
# JIT creates a stack of all the overloads and then tries to match the
# correct one at runtime and always calls into the boxed version of the method
# Autograd codegen creates VariableType, TracerType,
# inplace or view type and python bindings.
# Aten codegen generates tensor methods for the the tensor class.

# _OpNamespace is a subclass of ModuleType because the torch script
# allows attribute lookups on modules only. Since we want torch.ops.foo.bar()
# to work from script, we need to ensure ops and foo are modules


class _OpNamespace(types.ModuleType):
    """
    An op namespace to dynamically bind Operators into Python.

    Say a user has created a custom Operator called "my_namespace::my_op". To
    call this op, the user will write torch.ops.my_namespace.my_op(...).
    At startup, this operation will not yet be bound into Python. Instead, the
    following sequence of magic tricks will occur:
    1. `torch.ops.my_namespace` will invoke the `__getattr__` magic method
       on the `torch.ops` object, which will create a new `_OpNamespace`
       object called `my_namespace` and set it as an attribute on the `ops`
       object.
    2. `torch.ops.my_namespace.my_op` will then invoke `__getattr__` on
       the `my_namespace` object, which will retrieve the operation via
       `torch.get_operation`, a function bound from C++, and then in a similar
       fashion bind this new object onto the `my_namespace` object.
    3. `torch.ops.my_namespace.my_op(...)` then calls this new operation
        and subsequent accesses will incur no further lookup (the namespace and
        operation will already exist).
    """

    def __init__(self, name):
        super(_OpNamespace, self).__init__("torch.ops." + name)
        self.name = name
        if self.name == "pyop":
            self.pyops = pyop_namespace
        else:
            self.pyops = None  # type: ignore[assignment]

    def __getattr__(self, op_name):
        pyops = object.__getattribute__(self, "pyops")
        if pyops is not None:
            return pyops.py_ops[op_name]
        # It is not a valid op_name when __file__ is passed in
        if op_name == "__file__":
            return "torch.ops"
        elif op_name == "__origin__":
            raise AttributeError()

        # Get the op `my_namespace::my_op` if available. This will also check
        # for overloads and raise an exception if there are more than one.
        namespace_name = self.name
        qualified_op_name = "{}::{}".format(namespace_name, op_name)
        try:
            op, overload_names = torch._C._jit_get_operation(qualified_op_name)
        except RuntimeError as e:
            # Turn this into AttributeError so getattr(obj, key, default)
            # works (this is called by TorchScript with __origin__)
            raise AttributeError(
                f"'_OpNamespace' '{self.name}' object has no attribute '{op_name}'"
            ) from e

        # let the script frontend know that op is identical to the builtin op
        # with qualified_op_name
        torch.jit._builtins._register_builtin(op, qualified_op_name)
        op.__module__ = self.__module__ + "." + namespace_name
        opoverloadpacket = OpOverloadPacket(
            qualified_op_name, op_name, op, overload_names
        )
        opoverloadpacket.__module__ = self.__module__ + "." + namespace_name
        # cache the opoverloadpacket to ensure that each op corresponds to
        # a unique OpOverloadPacket object
        setattr(self, op_name, opoverloadpacket)
        return opoverloadpacket


class _PyOpNamespace(_OpNamespace):
    def __init__(self):
        super(_PyOpNamespace, self).__init__("torch.ops")
        self.pyop_namespace = pyop_namespace


class _Ops(types.ModuleType):
    __file__ = "_ops.py"

    def __init__(self):
        super(_Ops, self).__init__("torch.ops")
        self.loaded_libraries = set()
        self.pyops = _PyOpNamespace()

    def __getattr__(self, name):
        # Check if the name is a pyop
        if name in self.pyops.pyop_namespace:
            return self.pyops.pyop_namespace[name]

        # Here we are creating `torch.ops.my_namespace`
        namespace = _OpNamespace(name)
        setattr(self, name, namespace)
        return namespace

    def load_library(self, path):
        """
        Loads a shared library from the given path into the current process.

        The library being loaded may run global initialization code to register
        custom operators with the PyTorch JIT runtime. This allows dynamically
        loading custom operators. For this, you should compile your operator
        and the static registration code into a shared library object, and then
        call ``torch.ops.load_library('path/to/libcustom.so')`` to load the
        shared object.

        After the library is loaded, it is added to the
        ``torch.ops.loaded_libraries`` attribute, a set that may be inspected
        for the paths of all libraries loaded using this function.

        Args:
            path (str): A path to a shared library to load.
        """
        if sys.executable == "torch_deploy":
            return

        path = _utils_internal.resolve_library_path(path)
        with dl_open_guard():
            # Import the shared library into the process, thus running its
            # static (global) initialization code in order to register custom
            # operators with the JIT.
            ctypes.CDLL(path)
        self.loaded_libraries.add(path)


# The ops "namespace"
ops = _Ops()<|MERGE_RESOLUTION|>--- conflicted
+++ resolved
@@ -378,21 +378,12 @@
         return self._schema.name.split("::")[0]
 
     def decompose(self, *args, **kwargs):
-<<<<<<< HEAD
         # TODO: should this consult py_impl?
         dk = torch._C.DispatchKey.CompositeImplicitAutograd  # type: ignore[attr-defined]
         if (
             torch._C._dispatch_has_kernel_for_dispatch_key(self.name(), dk)
         ):
             return self._op_dk(dk, *args, **kwargs)
-=======
-        dk = torch._C.DispatchKey.CompositeImplicitAutograd  # type: ignore[attr-defined]
-        if (
-            torch._C._dispatch_has_kernel_for_dispatch_key(self.name(), dk)
-            or dk in self.py_kernels
-        ):
-            return self.dispatch(dk, *args, **kwargs)
->>>>>>> 21e656b0
         else:
             return NotImplemented
 
@@ -417,7 +408,6 @@
 
         return inner
 
-<<<<<<< HEAD
     def __getattr__(self, attr):
         if len(attr) == 0 or not attr[0].isupper():
             raise AttributeError()
@@ -455,24 +445,6 @@
         r = self.py_kernels.get(key, key)
         setattr(self, attr, r)
         return r
-=======
-    def dispatch(self, dispatch_key, *args, **kwargs):
-        if dispatch_key == torch._C.DispatchKey.Python:  # type: ignore[attr-defined]
-            # TODO(voz): We should walk all the nodes here / turn it into a list, topmode is ok for now.
-            curr_mode = type(torch._C._get_torch_dispatch_mode())
-            assert (
-                curr_mode is not None
-            ), "Illegal invocation of dispatch on torch._C.DispatchKey.Python without a mode."
-            if curr_mode not in self.python_key_mode_table:
-                return self._op_dk(dispatch_key, *args, **kwargs)
-            # TODO(voz): The idea behind this is that we do not yet support dispatch by key + mode, only key.
-            return self.python_key_mode_table[curr_mode](*args, **kwargs)
-
-        if dispatch_key in self.py_kernels:
-            return self.py_kernels[dispatch_key](*args, **kwargs)
-        else:
-            return self._op_dk(dispatch_key, *args, **kwargs)
->>>>>>> 21e656b0
 
     def name(self):
         return self._name
