--- conflicted
+++ resolved
@@ -239,6 +239,7 @@
   c10::Layout layout(const TensorImpl* self) const override;
   c10::SymInt sym_numel(const TensorImpl* self) const override;
   c10::SymIntArrayRef sym_strides(const TensorImpl* self) const override;
+  c10::SymInt sym_storage_offset(const TensorImpl* self) const override;
 
   void trace_gpu_event_creation(uintptr_t event) const override {
     concrete_trace_cuda<trace_cuda_event_creation_fn_name>(event);
@@ -303,94 +304,11 @@
   Py_DECREF(pyobj);
 };
 
-<<<<<<< HEAD
-c10::intrusive_ptr<TensorImpl> concrete_detach_fn(
-    const c10::impl::PyInterpreter*,
-    const c10::TensorImpl* self);
-void concrete_dispatch_fn(
-    const c10::impl::PyInterpreter*,
-    const c10::OperatorHandle& op,
-    torch::jit::Stack* stack);
-bool concrete_is_contiguous_fn(
-    const c10::impl::PyInterpreter*,
-    const c10::TensorImpl* self);
-c10::Device concrete_device_fn(
-    const c10::impl::PyInterpreter*,
-    const c10::TensorImpl* self);
-int64_t concrete_dim_fn(
-    const c10::impl::PyInterpreter*,
-    const c10::TensorImpl* self);
-c10::IntArrayRef concrete_strides_fn(
-    const c10::impl::PyInterpreter*,
-    const c10::TensorImpl* self);
-c10::IntArrayRef concrete_sizes_fn(
-    const c10::impl::PyInterpreter*,
-    const c10::TensorImpl* self);
-c10::SymIntArrayRef concrete_sym_sizes_fn(
-    const c10::impl::PyInterpreter*,
-    const c10::TensorImpl* self);
-c10::Layout concrete_layout_fn(
-    const c10::impl::PyInterpreter*,
-    const c10::TensorImpl* self);
-c10::SymIntArrayRef concrete_sym_strides_fn(
-    const c10::impl::PyInterpreter*,
-    const c10::TensorImpl* self);
-c10::SymInt concrete_sym_numel_fn(
-    const c10::impl::PyInterpreter*,
-    const c10::TensorImpl* self);
-c10::SymInt concrete_sym_storage_offset_fn(
-    const c10::impl::PyInterpreter*,
-    const c10::TensorImpl* self);
-template <const char*, typename... Ts>
-void concrete_trace_cuda(const c10::impl::PyInterpreter*, Ts...);
-static constexpr char trace_cuda_event_creation_fn_name[] =
-    "CUDAEventCreationCallbacks";
-static constexpr char trace_cuda_event_deletion_fn_name[] =
-    "CUDAEventDeletionCallbacks";
-static constexpr char trace_cuda_event_record_fn_name[] =
-    "CUDAEventRecordCallbacks";
-static constexpr char trace_cuda_event_wait_fn_name[] =
-    "CUDAEventWaitCallbacks";
-static constexpr char trace_cuda_memory_allocation_fn_name[] =
-    "CUDAMemoryAllocationCallbacks";
-static constexpr char trace_cuda_memory_deallocation_fn_name[] =
-    "CUDAMemoryDeallocationCallbacks";
-static constexpr char trace_cuda_stream_creation_fn_name[] =
-    "CUDAStreamCreationCallbacks";
-
-class PyInterpreterHolder {
- public:
-  PyInterpreterHolder()
-      : impl_(new c10::impl::PyInterpreter(
-            &concrete_name_fn,
-            &concrete_decref_fn,
-            &concrete_detach_fn,
-            &concrete_dispatch_fn,
-            &concrete_is_contiguous_fn,
-            &concrete_device_fn,
-            &concrete_dim_fn,
-            &concrete_strides_fn,
-            &concrete_sizes_fn,
-            &concrete_sym_sizes_fn,
-            &concrete_layout_fn,
-            &concrete_sym_numel_fn,
-            &concrete_sym_storage_offset_fn,
-            &concrete_sym_strides_fn,
-            c10::impl::GPUTraceFunctionWrapper(
-                &concrete_trace_cuda<trace_cuda_event_creation_fn_name>,
-                &concrete_trace_cuda<trace_cuda_event_deletion_fn_name>,
-                &concrete_trace_cuda<trace_cuda_event_record_fn_name>,
-                &concrete_trace_cuda<trace_cuda_event_wait_fn_name>,
-                &concrete_trace_cuda<trace_cuda_memory_allocation_fn_name>,
-                &concrete_trace_cuda<trace_cuda_memory_deallocation_fn_name>,
-                &concrete_trace_cuda<trace_cuda_stream_creation_fn_name>))) {}
-=======
 class PyInterpreterHolder {
  public:
   PyInterpreterHolder()
       : impl_(new c10::impl::PyInterpreter(new ConcretePyInterpreterVTable())) {
   }
->>>>>>> 26c136a1
   // NB: intentionally leaks the memory
   ~PyInterpreterHolder() {
     impl_->disarm();
@@ -2574,14 +2492,8 @@
   return toLayout(out.ptr());
 }
 
-<<<<<<< HEAD
-c10::SymInt concrete_return_sym_fn(
-    const c10::TensorImpl* self,
-    const char* func_name) {
-=======
 c10::SymInt ConcretePyInterpreterVTable::sym_numel(
     const c10::TensorImpl* self) const {
->>>>>>> 26c136a1
   pybind11::gil_scoped_acquire gil;
   at::impl::MaybeSetTLSOnEntryGuard guard;
   auto out = torchDispatchFromTensorImpl(
@@ -2590,7 +2502,7 @@
       py::module::import("torch")
           .attr("ops")
           .attr("aten")
-          .attr(func_name)
+          .attr("sym_numel")
           .attr("default")
           .ptr(),
       "torch.ops.aten");
@@ -2607,42 +2519,35 @@
       : c10::SymInt{py::cast<int64_t>(out)};
 }
 
-<<<<<<< HEAD
-c10::SymInt concrete_sym_numel_fn(
-    const c10::impl::PyInterpreter*,
-    const c10::TensorImpl* self) {
-  return concrete_return_sym_fn(self, "sym_numel");
-}
-
-c10::SymInt concrete_sym_storage_offset_fn(
-    const c10::impl::PyInterpreter*,
-    const c10::TensorImpl* self) {
-  return concrete_return_sym_fn(self, "sym_storage_offset");
-}
-
-template <const char* func_name, typename... Ts>
-void concrete_trace_cuda(const c10::impl::PyInterpreter*, Ts... args) {
+c10::SymInt ConcretePyInterpreterVTable::sym_storage_offset(
+    const c10::TensorImpl* self) const {
   pybind11::gil_scoped_acquire gil;
   at::impl::MaybeSetTLSOnEntryGuard guard;
-
-  if (Py_IsInitialized()) {
-    try {
-      py::module mod = py::module::import("torch.utils._cuda_trace");
-      py::object hook = mod.attr(func_name).attr("fire_callbacks");
-      hook(args...);
-    } catch (const std::exception& e) {
-      LOG(ERROR) << "CUDA trace hook execution failed: " << e.what();
-    }
-  }
-}
-
-c10::SymIntArrayRef concrete_sym_strides_fn(
-    const c10::impl::PyInterpreter*,
-    const c10::TensorImpl* self) {
-=======
+  auto out = torchDispatchFromTensorImpl(
+      self,
+      func_name,
+      py::module::import("torch")
+          .attr("ops")
+          .attr("aten")
+          .attr("sym_storage_offset")
+          .attr("default")
+          .ptr(),
+      "torch.ops.aten");
+
+  if (out == Py_None) {
+    TORCH_CHECK(
+        !self->has_symbolic_sizes_strides(),
+        std::string("Cannot call ") + func_name +
+            " on a tensor with symbolic shapes/strides");
+    return self->sym_storage_offset_default();
+  }
+  return torch::is_symint_node(out)
+      ? out.cast<c10::SymIntNodeImpl*>()->toSymInt()
+      : c10::SymInt{py::cast<int64_t>(out)};
+}
+
 c10::SymIntArrayRef ConcretePyInterpreterVTable::sym_strides(
     const c10::TensorImpl* self) const {
->>>>>>> 26c136a1
   pybind11::gil_scoped_acquire gil;
   at::impl::MaybeSetTLSOnEntryGuard guard;
   HANDLE_TH_ERRORS
