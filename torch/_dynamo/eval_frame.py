from __future__ import annotations

import contextlib
import dataclasses
import dis
import functools
import inspect
import logging
import os
import sys
import textwrap
import threading
import traceback
import types
import warnings
import weakref
from enum import Enum
from typing import Any, Callable, Dict, List, Optional, Set, Tuple, TYPE_CHECKING, Union
from unittest.mock import patch

import torch
import torch.fx
import torch.utils._pytree as pytree
from torch import _guards
from torch.fx.experimental.proxy_tensor import make_fx
from torch.fx.graph import _PyTreeCodeGen, _PyTreeInfo
from torch.nn.parallel.distributed import DistributedDataParallel
from .backends.registry import CompilerFn, lookup_backend

from .hooks import Hooks

if TYPE_CHECKING:
    from torch._C._dynamo.eval_frame import (  # noqa: F401
        reset_code,
        set_eval_frame,
        set_guard_error_hook,
        set_guard_fail_hook,
        skip_code,
        unsupported,
    )
else:
    for name in dir(torch._C._dynamo.eval_frame):
        if name.startswith("__"):
            continue
        globals()[name] = getattr(torch._C._dynamo.eval_frame, name)

from . import config, convert_frame, skipfiles, utils
from .exc import ResetRequired
from .mutation_guard import install_generation_tagging_init
from .types import DynamoCallback
from .utils import compile_times

log = logging.getLogger(__name__)

from torch._dispatch.python import enable_python_dispatcher
from torch._subclasses.fake_tensor import FakeTensor
from torch.fx.experimental import proxy_tensor

always_optimize_code_objects = utils.ExactWeakKeyDictionary()
null_context = contextlib.nullcontext


# See https://github.com/python/typing/pull/240
class Unset(Enum):
    token = 0


unset = Unset.token

compile_lock = threading.RLock()
most_recent_backend: Optional[CompilerFn] = None


class OptimizedModule(torch.nn.Module):
    """
    Wraps the original nn.Module object and later patches its
    forward method to optimized self.forward method.
    """

    def __init__(self, mod, dynamo_ctx):
        super().__init__()
        # Installs the params/buffer
        self._orig_mod = mod
        self.dynamo_ctx = dynamo_ctx

    def __getattr__(self, name):
        if name == "_orig_mod":
            return self._modules["_orig_mod"]
        return getattr(self._orig_mod, name)

    def __setattr__(self, name, value):
        if name == "forward":
            log.warning(
                "Modifying OptimizedModule.forward may not do what you expect. "
                "Most usage of OptimizedModule routes through __call__, which will never call OptimizedModule.forward. "
                "Instead, OptimizedModule.__call__ will invoke a compiled version of the wrapped module's __call__. "
                "OptimizedModule.forward is provided only as an escape hatch for invoking the compiled wrapped module "
                "forward method without __call__ (and thus bypassing module hooks). "
                "To alter the behavior of the wrapped module, modify its forward before compilation. "
            )
        super().__setattr__(name, value)

    def __call__(self, *args, **kwargs):
        if hasattr(self._orig_mod, "_initialize_hook"):
            # In the case of a lazy module, we want to run
            # the pre-hooks which initialize it.
            # Afterwards, lazy module deletes its pre-hooks
            # to avoid treating it as lazy on subsequent recompile.
            assert len(kwargs) == 0
            self._orig_mod._infer_parameters(self._orig_mod, args)
        return self.dynamo_ctx(self._orig_mod.__call__)(*args, **kwargs)

    def forward(self, *args, **kwargs):
        log.warning(
            "Calling OptimizedModule.forward will compile/execute wrapped model forward without running module hooks. "
            "Usually, you should invoke OptimizedModule.__call__ instead, which follows pytorch module behavior."
        )
        return self.dynamo_ctx(self._orig_mod.forward)(*args, **kwargs)


def remove_from_cache(f):
    """
    Make sure f.__code__ is not cached to force a recompile
    """
    if isinstance(f, types.CodeType):
        reset_code(f)
    elif hasattr(f, "__code__"):
        reset_code(f.__code__)
    elif hasattr(getattr(f, "forward", None), "__code__"):
        reset_code(f.forward.__code__)
    else:
        from . import reset

        reset()
        log.warning("could not determine __code__ for %s", f)


def nothing():
    pass


def innermost_fn(fn):
    """
    In case of nesting of _TorchDynamoContext calls, find the innermost
    function. TorchDynamo caches on fn.__code__ object, so its necessary to find
    the innermost function to pass on the optimize, run, disable etc.
    """
    unaltered_fn = fn
    while hasattr(unaltered_fn, "_torchdynamo_orig_callable"):
        unaltered_fn = unaltered_fn._torchdynamo_orig_callable
        assert callable(unaltered_fn)
    return unaltered_fn


@contextlib.contextmanager
def enable_dynamic(enable: bool = True, export: bool = False):
    if not enable:
        yield
        return
    with config.patch(dynamic_shapes=True):
        yield


class _TorchDynamoContext:
    def __init__(
        self,
        callback: DynamoCallback,
        on_enter=nothing,
        backend_ctx_ctor=null_context,
        patch_fn=nothing,
        first_ctx=False,
        *,
        export=False,
        dynamic=False,
    ):
        super().__init__()
        assert callable(callback) or callback is False or callback is None
        self.callback: DynamoCallback = callback
        self.prior: Union[Unset, DynamoCallback] = unset
        self.on_enter = on_enter
        self.extra_ctx_ctor = backend_ctx_ctor
        self.first_ctx = first_ctx
        self.export = export
        self.dynamic = dynamic
        patch_fn()

    def __enter__(self):
        if config.raise_on_ctx_manager_usage:
            raise RuntimeError(
                "torch._dynamo.optimize(...) is used with a context manager. "
                "Please refer to https://github.com/pytorch/torchdynamo#usage-example "
                "to use torch._dynamo.optimize(...) as an annotation/decorator. "
            )
        self.on_enter()
        self.prior = set_eval_frame(self.callback)
        self.backend_ctx = self.extra_ctx_ctor()
        self.backend_ctx.__enter__()
        self.dynamic_ctx = enable_dynamic(self.dynamic, self.export)
        self.dynamic_ctx.__enter__()

    def __exit__(self, exc_type, exc_val, exc_tb):
        assert self.prior is not unset
        set_eval_frame(self.prior)
        self.prior = unset
        # TODO: This is totally not the right way to chain contexts manually
        self.dynamic_ctx.__exit__(exc_type, exc_val, exc_tb)
        self.backend_ctx.__exit__(exc_type, exc_val, exc_tb)

    def __call__(self, fn):
        fn = innermost_fn(fn)
        # Optimize the forward method of torch.nn.Module object
        if isinstance(fn, torch.nn.Module):
            mod = fn
            new_mod = OptimizedModule(mod, self)
            # Save the function pointer to find the original callable while nesting
            # of decorators.
            new_mod._torchdynamo_orig_callable = mod.forward
            return new_mod

        assert callable(fn)

        callback = self.callback
        on_enter = self.on_enter
        backend_ctx_ctor = self.extra_ctx_ctor

        @functools.wraps(fn)
        def _fn(*args, **kwargs):
            if (
                not isinstance(self, DisableContext)
                and torch.fx._symbolic_trace.is_fx_tracing()
            ):
                if config.error_on_nested_fx_trace:
                    raise RuntimeError(
                        "Detected that you are using FX to symbolically trace "
                        "a dynamo-optimized function. This is not supported at the moment."
                    )
                else:
                    return fn(*args, **kwargs)

            on_enter()
            prior = set_eval_frame(callback)
            backend_ctx = backend_ctx_ctor()
            backend_ctx.__enter__()
            dynamic_ctx = enable_dynamic(self.dynamic, self.export)
            dynamic_ctx.__enter__()
            try:
                return fn(*args, **kwargs)
            finally:
                set_eval_frame(prior)
                dynamic_ctx.__exit__(None, None, None)
                backend_ctx.__exit__(None, None, None)

        # hooks to properly handle inlining
        if isinstance(self, DisableContext):
            _fn._torchdynamo_disable = True  # type: ignore[attr-defined]
        else:
            _fn._torchdynamo_inline = fn  # type: ignore[attr-defined]

        # Save the function pointer to find the original callable while nesting
        # of decorators.
        _fn._torchdynamo_orig_callable = fn  # type: ignore[attr-defined]

        # If the function is called using torch._dynamo.optimize decorator, we
        # should prevent any type of skipping.
        if callback not in (None, False):
            if not hasattr(fn, "__code__"):
                raise RuntimeError(
                    textwrap.dedent(
                        """

                        torch._dynamo.optimize is called on a non function object.
                        If this is a callable class, please wrap the relevant code into a function and optimize the
                        wrapper function.

                        >> class CallableClass:
                        >>     def __init__(self):
                        >>         super().__init__()
                        >>         self.relu = torch.nn.ReLU()
                        >>
                        >>     def __call__(self, x):
                        >>         return self.relu(torch.sin(x))
                        >>
                        >>     def print_hello(self):
                        >>         print("Hello world")
                        >>
                        >> mod = CallableClass()

                        If you want to optimize the __call__ function and other code, wrap that up in a function

                        >> def wrapper_fn(x):
                        >>     y = mod(x)
                        >>     return y.sum()

                        and then optimize the wrapper_fn

                        >> opt_wrapper_fn = torch._dynamo.optimize(wrapper_fn)
                        """
                    )
                )
            always_optimize_code_objects[fn.__code__] = True

        return _fn


class OptimizeContext(_TorchDynamoContext):
    @staticmethod
    def _different_backend(old, new):
        return not (old == new or old is None)

    def __init__(
        self,
        callback,
        backend_ctx_ctor,
        first_ctx=False,
        *,
        export=False,
        dynamic=False,
    ):
        def on_enter():
            global most_recent_backend
            if OptimizeContext._different_backend(most_recent_backend, compiler_fn):
                if config.raise_on_backend_change:
                    raise ResetRequired()
                else:
                    warnings.warn(
                        "changing options to `torch.compile()` may require "
                        "calling `torch._dynamo.reset()` to take effect"
                    )
            most_recent_backend = compiler_fn
            install_generation_tagging_init()

        compiler_fn = innermost_fn(callback)
        super().__init__(
            callback=callback,
            on_enter=on_enter,
            backend_ctx_ctor=backend_ctx_ctor,
            patch_fn=TorchPatcher.patch,
            first_ctx=first_ctx,
            export=export,
            dynamic=dynamic,
        )


class RunOnlyContext(_TorchDynamoContext):
    def __init__(self):
        super().__init__(callback=False)


class DisableContext(_TorchDynamoContext):
    def __init__(self):
        super().__init__(callback=None)


def first_real_inst_idx(code):
    if sys.version_info < (3, 11):
        return 0
    for inst in dis.get_instructions(code):
        if inst.opname == "RESUME":
            return inst.offset // 2
    raise RuntimeError("RESUME instruction not found in code")


def catch_errors_wrapper(callback, hooks: Hooks):
    @functools.wraps(callback)
    def catch_errors(frame, cache_size, frame_state):
        assert frame_state is not None

        if (
            # TODO: the first condition is not covered by any test
            frame.f_lasti >= first_real_inst_idx(frame.f_code)
            or skipfiles.check(frame.f_code.co_filename)
            or config.disable
        ):
            log.debug("skipping %s %s", frame.f_code.co_name, frame.f_code.co_filename)
            return None
        if frame.f_code.co_filename == "<string>" and frame.f_code.co_name == "__new__":
            # nametuple constructor
            return None
        if config.optimize_ddp:
            ddp_module = DistributedDataParallel._get_active_ddp_module()
            if ddp_module:
                with compile_lock:
                    from torch._dynamo.backends.distributed import DDPOptimizer

                    ddp_optimizer = DDPOptimizer(
                        bucket_bytes_cap=ddp_module.bucket_bytes_cap,
                        backend_compile_fn=callback._torchdynamo_orig_callable,
                    )
                    hijacked_callback = convert_frame.convert_frame(
                        ddp_optimizer.compile_fn,
                        hooks=hooks,
                    )
                    return hijacked_callback(frame, cache_size, hooks, frame_state)

        with compile_lock:
            return callback(frame, cache_size, hooks, frame_state)

    catch_errors._torchdynamo_orig_callable = callback  # type: ignore[attr-defined]
    return catch_errors


def _optimize_catch_errors(
    compile_fn, hooks: Hooks, backend_ctx_ctor=null_context, export=False, dynamic=False
):
    return OptimizeContext(
        catch_errors_wrapper(compile_fn, hooks),
        backend_ctx_ctor=backend_ctx_ctor,
        first_ctx=True,
        export=export,
        dynamic=dynamic,
    )


def get_compiler_fn(compiler_fn):
    from .debug_utils import wrap_backend_debug

    if hasattr(compiler_fn, "compiler_name"):
        compiler_str = compiler_fn.compiler_name
    elif isinstance(compiler_fn, str):
        compiler_str = compiler_fn
    else:
        compiler_str = None
    compiler_fn = lookup_backend(compiler_fn)
    return wrap_backend_debug(compiler_fn, compiler_str)


class _NullDecorator(contextlib.nullcontext):  # type: ignore[type-arg]
    def __call__(self, fn):
        assert callable(fn)
        return fn


def check_if_dynamo_supported():
    if sys.platform == "win32":
        raise RuntimeError("Windows not yet supported for torch.compile")
    if sys.version_info >= (3, 12):
        raise RuntimeError("Python 3.12+ not yet supported for torch.compile")
    elif sys.version_info >= (3, 11):
        warnings.warn(
            "torch.compile support of Python 3.11 is experimental. "
            "Program may generate incorrect results or segfault."
        )


def is_dynamo_supported():
    try:
        check_if_dynamo_supported()
        return True
    except Exception:
        return False


def optimize(
    backend="inductor",
    *,
    nopython=False,
    guard_export_fn=None,
    guard_fail_fn=None,
    disable=False,
    dynamic=False,
):
    """
    The main entrypoint of TorchDynamo.  Do graph capture and call
    backend() to optimize extracted graphs.

    Args:
        backend: One of the two things:
            - Either, a function/callable taking a torch.fx.GraphModule and
            example_inputs and returning a python callable that runs the
            graph faster.
            One can also provide additional context for the backend, like
            torch.jit.fuser("fuser2"), by setting the backend_ctx_ctor attribute.
            See AOTAutogradMemoryEfficientFusionWithContext for the usage.
            - Or, a string backend name in `torch._dynamo.list_backends()`
        nopython: If True, graph breaks will be errors and there will
            be a single whole-program graph.
        disable: If True, turn this decorator into a no-op
        dynamic: If True, turn on dynamic shapes support

    Example Usage::

        @torch._dynamo.optimize()
        def toy_example(a, b):
            ...
    """
    check_if_dynamo_supported()
    # Note: The hooks object could be global instead of passed around, *however* that would make
    # for a confusing API usage and plumbing story wherein we nest multiple .optimize calls.
    # There is some prior art around this, w/r/t nesting backend calls are enforced to be the same
    # compiler, however, this feels onerous for callback and hooks, and it feels better to give our users an
    # easier to understand UX at the cost of a little more plumbing on our end.
    hooks = Hooks(guard_export_fn=guard_export_fn, guard_fail_fn=guard_fail_fn)
    torch._C._log_api_usage_once("torch._dynamo.optimize")
    if disable or os.environ.get("TORCHDYNAMO_DISABLE", "") == "1":
        return _NullDecorator()

    backend = get_compiler_fn(backend)

    # Find if backend has any extra context manager
    backend_ctx_ctor = getattr(backend, "backend_ctx_ctor", null_context)

    if nopython:
        return optimize_assert(
            backend,
            dynamic=dynamic,
            hooks=hooks,
        )
    return _optimize_catch_errors(
        convert_frame.convert_frame(backend, hooks=hooks),
        hooks,
        backend_ctx_ctor,
        dynamic=dynamic,
    )


# TODO(voz): Consider making "explain" output alongside a run / part of a run
@patch("torch._dynamo.symbolic_convert.explain", True)
def explain(f, *args, **kwargs):
    # TODO(voz): Do we want a decorator for this?
    from . import reset

    reset()

    out_guards = []
    graphs = []
    ops_per_graph = []
    op_count = 0
    break_reasons = []

    def dynamo_graph_accumulating_compiler(gm: torch.fx.GraphModule, example_inputs):
        nonlocal graphs
        nonlocal op_count
        nonlocal ops_per_graph

        graphs.append(gm)
        ops = []
        for node in gm.graph.nodes:
            if node.op == "call_function":
                ops.append(node.target)

        op_count += len(ops)
        ops_per_graph.append(ops)
        if gm.compile_subgraph_reason.graph_break:
            break_reasons.append(gm.compile_subgraph_reason)
        return gm.forward

    def guard_export_print(guards):
        nonlocal out_guards
        out_guards.append(guards)

    with patch(f"{__name__}.most_recent_backend", None):
        opt_f = optimize(
            dynamo_graph_accumulating_compiler,
            nopython=False,
            guard_export_fn=guard_export_print,
        )(f)
        # TODO(voz): We may have instances of `f` that mutate inputs, we should track sideffects and reject.
        opt_f(*args, **kwargs)

    graph_count = len(graphs)

    # For the explanation summary, dedupe reasons by the innermost stack frame and dedupe by it.
    deduped_reasons = {}
    for reason in break_reasons:
        innermost_frame = reason.user_stack[-1]
        # __repr__ uniquely identifies a FrameSummary so we can use it for deduping
        deduped_reasons[repr(innermost_frame)] = reason

    formatted_list = ""
    for idx, break_reason in enumerate(deduped_reasons.values()):
        formatted_stack = "".join(traceback.format_list(break_reason.user_stack))
        msg = f"{break_reason.reason}\n{formatted_stack}"
        formatted_list += f"{idx + 1}. {msg} \n"

    explanation = f"Dynamo produced {graph_count} graphs "
    explanation += f"with {graph_count - 1} graph break and {op_count} ops"
    explanation_verbose = explanation
    explanation_verbose += f"\n Break reasons: \n\n{formatted_list}"

    explanation_verbose += compile_times()

    # TODO(voz): Do we want a decorator for this?
    reset()
    return (
        explanation,
        out_guards,
        graphs,
        ops_per_graph,
        break_reasons,
        explanation_verbose,
    )


@dataclasses.dataclass
class Constraint:
    """
    This represents constraints on input tensor dimensions, e.g., requiring
    them to be fully polymorphic or within some range.  Don't create this
    class directly; instead, use :func:`torch._export.dynamic_dim`.
    """

    w_tensor: weakref.ReferenceType[torch.Tensor]
    # TODO: We don't need t_id; we can get it off of w_tensor
    t_id: int
    dim: int
<<<<<<< HEAD
    constraint_range: Optional[
        torch.fx.experimental.symbolic_shapes.StrictMinMaxConstraint
    ]
=======
    # NOTE(avik): In the future, this could be Union[StrictMinMaxConstraint, <other kinds>]
    constraint_range: StrictMinMaxConstraint

    def _clone_with_range(self, lower=2, upper=sympy.oo):
        constraint_range = StrictMinMaxConstraint(
            vr=self.constraint_range.vr & ValueRanges(lower=lower, upper=upper),
            warn_only=False,
        )
        return Constraint(self.w_tensor, self.t_id, self.dim, constraint_range)

    def __ge__(self, lower):
        return self._clone_with_range(lower=lower)

    def __gt__(self, lower):
        return self._clone_with_range(lower=lower + 1)

    def __le__(self, upper):
        return self._clone_with_range(upper=upper)

    def __lt__(self, upper):
        return self._clone_with_range(upper=upper - 1)

    def __bool__(self):
        # NOTE(avik): We do not support compound expressions like a <= x <= b.
        # This is because Python implicitly desugars them into bool(a <= x) and bool(x <= b),
        # and moreover, enforces that any overload of __bool__ must return True or False.
        # FWIW, sympy also raises TypeError in this case.
        raise TypeError(
            "Cannot determine truth value of Constraint. "
            "If you are trying to combine Constraints with logical connectives, "
            "you can specify them separately instead."
        )
>>>>>>> 08ffe346


def export(
    f: Callable[..., Any],
    *args,
    aten_graph: bool = False,
    decomposition_table: Optional[
        Dict[torch._ops.OpOverload, Callable[..., Any]]
    ] = None,
    tracing_mode: str = "real",
    constraints: List[Constraint] = None,
    **kwargs,
) -> Tuple[torch.fx.GraphModule, Set[_guards.Guard]]:
    """
    Export an input function f to a format that can be executed outside of PyTorch using the FX graph.

    Args:
        f (callable): A PyTorch function to be exported.

        *args: Variable length argument list to be passed to the function f.

        aten_graph (bool): If True, exports a graph with ATen operators.
        If False, exports a graph with Python operators. Default is False.

        decomposition_table (dict): A dictionary that maps operators to their decomposition functions.
        Required if aten_graph or tracing_mode is specified. Default is None.

        tracing_mode (str): Specifies the tracing mode. Must be set to "real" if decomposition_table is not specified.
        If decomposition_table is specified, the options are "symbolic" or "fake". Default is "real".

        **kwargs: Arbitrary keyword arguments to be passed to the function f.

    Returns:
        A tuple of (graph, guards)
        Graph: An FX graph representing the execution of the input PyTorch function with the provided arguments and options.
        Guards: The guards we accumulated during tracing f above

    Raises:
        AssertionError: If decomposition_table or tracing_mode is specified without setting aten_graph=True,
        or if graph breaks during tracing in export.

        AssertionError: If Dynamo input and output is not consistent with traced input/output.

    Note - this headerdoc was authored by ChatGPT, with slight modifications by the author.
    """
    check_if_dynamo_supported()
    torch._C._log_api_usage_once("torch._dynamo.export")
    if decomposition_table is not None or tracing_mode != "real":
        assert (
            aten_graph
        ), "Specifying a decomposition_table table or tracing mode is illegal without setting aten_graph=True"
    f = innermost_fn(f)

    graph = None
    out_guards = None
    graph_captured_input = None
    example_fake_inputs = []
    graph_captured_result: Optional[Tuple[torch.Tensor, ...]] = None

    def produce_matching(source_args, candidate_args):
        matched_elements_positions = []
        dict_of_source_args = dict()
        for i in range(0, len(source_args)):
            element_id = id(source_args[i])
            dict_of_source_args[element_id] = i

        for i in range(0, len(candidate_args)):
            arg = candidate_args[i]
            # 1-element tensor arg can be unspec int/float
            if isinstance(arg, torch.Tensor) and torch.numel(arg) == 1:
                if id(arg) in dict_of_source_args:
                    matched_elements_positions.append(dict_of_source_args[id(arg)])
                elif id(arg.item()) in dict_of_source_args:
                    matched_elements_positions.append(
                        dict_of_source_args[id(arg.item())]
                    )
                else:
                    raise AssertionError(
                        "Dynamo input/output is not consistent with traced input/output"
                    )
            else:
                assert (
                    id(arg) in dict_of_source_args
                ), "Dynamo input and output is a strict subset of traced input/output"
                matched_elements_positions.append(dict_of_source_args[id(arg)])

        return matched_elements_positions

    def guard_export_print(guards: Set[_guards.Guard]):
        nonlocal out_guards
        assert out_guards is None, "whole graph export entails exactly one guard export"
        out_guards = guards

    def dynamo_normalization_capturing_compiler(
        gm: torch.fx.GraphModule, example_inputs
    ):
        nonlocal graph
        assert (
            graph is None
        ), "Tried to emit a second graph during export. Tracing through 'f' must produce a single graph."
        graph = gm

        nonlocal example_fake_inputs
        example_fake_inputs = example_inputs

        def result_capturing_wrapper(*graph_inputs):
            nonlocal graph_captured_result
            nonlocal graph_captured_input

            graph_captured_input = graph_inputs
            assert graph is not None
            graph_captured_result = graph(*graph_inputs)
            return graph_captured_result

        return result_capturing_wrapper

    flat_args, in_spec = pytree.tree_flatten((args, kwargs))

    remove_from_cache(f)
    with patch(f"{__name__}.most_recent_backend", None), config.patch(
        specialize_int=True
    ):
        opt_f = optimize_assert(
            dynamo_normalization_capturing_compiler,
            hooks=Hooks(
                guard_export_fn=guard_export_print,
                guard_fail_fn=None,
            ),
            export=True,
            export_constraints=constraints,
            dynamic=(tracing_mode == "symbolic"),
        )(f)
        # TODO(voz): We may have instances of `f` that mutate inputs, we should track sideffects and reject.
        result_traced = opt_f(*args, **kwargs)
    remove_from_cache(f)

    assert (
        graph is not None
    ), "Failed to produce a graph during tracing. Tracing through 'f' must produce a single graph."
    assert out_guards is not None, "Failed to produce guards during tracing"

    matched_input_elements_positions = produce_matching(flat_args, graph_captured_input)

    flat_results_traced, out_spec_traced = pytree.tree_flatten(result_traced)

    assert graph_captured_result is not None
    flat_both = list(graph_captured_result) + flat_args
    matched_output_elements_positions = produce_matching(flat_both, flat_results_traced)

    class ChangeInputOutputSignature(torch.fx.interpreter.Transformer):
        def __init__(
            self,
            m,
        ):
            super().__init__(m)
            arg_len = len(flat_args)
            self.new_args = [
                super(ChangeInputOutputSignature, self).placeholder(f"arg{i}", (), {})
                for i in range(0, arg_len)
            ]
            self.old_args_gen = (
                self.new_args[i] for i in matched_input_elements_positions
            )

        def placeholder(self, target, args, kwargs):
            arg = next(self.old_args_gen)
            if "val" in self.current_node.meta:
                arg.node.meta["val"] = self.current_node.meta["val"]
            if "tensor_dict" in self.current_node.meta:
                arg.node.meta["tensor_dict"] = self.current_node.meta["tensor_dict"]
            return arg

        def output(self, target, args, kwargs):
            dynamo_result_flat = args[0]
            lookup = [*dynamo_result_flat, *self.new_args]
            new_result_flat = [lookup[i] for i in matched_output_elements_positions]
            return super().output(target, (new_result_flat,), {})

        def run_node(self, n):
            self.current_node = n
            r = super().run_node(n)
            if "val" in self.current_node.meta:
                r.node.meta["val"] = self.current_node.meta["val"]
            return r

    if aten_graph:
        # Running graph with interpreter is needed for propagating the stack_trace
        def graph_with_interpreter(*args):
            with torch.fx.traceback.preserve_node_meta():
                return torch.fx.Interpreter(graph).run(*args)

        fake_tensor_mode = null_context()
        for val in example_fake_inputs:
            if isinstance(val, FakeTensor):
                fake_tensor_mode = val.fake_mode
                break

        with enable_python_dispatcher(), fake_tensor_mode:
            graph = make_fx(
                graph_with_interpreter,
                decomposition_table=decomposition_table,
                tracing_mode="real",
                _allow_non_fake_inputs=True,
            )(*example_fake_inputs)

    new_graph = ChangeInputOutputSignature(
        graph,
    ).transform()

    def signature_to_fullargspec(sig: inspect.Signature):
        # Get a list of Parameter objects from the Signature object
        params = list(sig.parameters.values())
        # Separate positional arguments, keyword-only arguments and varargs/varkw
        args = [
            p.name for p in params if p.kind == inspect.Parameter.POSITIONAL_OR_KEYWORD
        ]
        kwonlyargs = [
            p.name for p in params if p.kind == inspect.Parameter.KEYWORD_ONLY
        ]
        varargs = next(
            (p.name for p in params if p.kind == inspect.Parameter.VAR_POSITIONAL), None
        )
        varkw = next(
            (p.name for p in params if p.kind == inspect.Parameter.VAR_KEYWORD), None
        )
        # Get default values for positional arguments and keyword-only arguments
        defaults = tuple(
            p.default
            for p in params
            if p.kind == inspect.Parameter.POSITIONAL_OR_KEYWORD
            and p.default is not inspect.Parameter.empty
        )
        kwonlydefaults = {
            p.name: p.default
            for p in params
            if p.kind == inspect.Parameter.KEYWORD_ONLY
            and p.default is not inspect.Parameter.empty
        }
        # Get annotations for parameters and return value
        annotations = {}
        if sig.return_annotation:
            annotations = {"return": sig.return_annotation}
        for parameter in params:
            annotations[parameter.name] = parameter.annotation
        # Return a FullArgSpec object with the extracted attributes
        return inspect.FullArgSpec(
            args, varargs, varkw, defaults, kwonlyargs, kwonlydefaults, annotations
        )

    # Make dynamo graph to have same input/output spec as user code
    def argument_names(f: Callable[..., Any], *args, **kwargs) -> List[str]:
        call_to_inspect = f.forward if isinstance(f, torch.nn.Module) else f

        sig = inspect.signature(call_to_inspect)
        fullargspec = signature_to_fullargspec(sig)

        # 1. Map `args` 1-to-1 to positional arguments in original signature.
        input_strs = fullargspec.args[: len(args)]

        if len(args) > len(fullargspec.args):
            # 2. If there are more arguments left in `args`, they map to varargs in original
            # signature. Assign names as {varargs}_0, {varargs}_1, ...
            assert fullargspec.varargs is not None, "More arguments than expected"
            input_strs += [
                f"{fullargspec.varargs}_{i}"
                for i in range(0, len(args) - len(input_strs))
            ]
        elif len(args) < len(fullargspec.args):
            # 3. If there are fewer arguments in `args` than `fullargspec.args`,
            # it implies these are arguments either with default values, or provided in
            # `kwargs`. The former can be safely ignored. Because Dynamo.export does not
            # export them as part of the function signature. The latter will be handled
            # in the next step.
            for unprovided_arg in fullargspec.args[
                len(args) : -len(fullargspec.defaults or [])
            ]:
                assert unprovided_arg in kwargs, f"Missing argument {unprovided_arg}"

        # 4. Keyword arguments provided in `kwargs`.
        input_strs += list(kwargs.keys())

        # 5. Keyword-only arguments with default values if not provided are not exported
        # as part of the function signature.
        for kwonly_arg in fullargspec.kwonlyargs:
            kwonlydefaults = fullargspec.kwonlydefaults or {}
            assert (
                kwonly_arg in kwargs or kwonly_arg in kwonlydefaults
            ), f"Missing keyword only argument {kwonly_arg}"

        return input_strs

    new_graph.graph._codegen = _PyTreeCodeGen(
        _PyTreeInfo(
            argument_names(f, *args, **kwargs),
            in_spec,
            out_spec_traced,
        )
    )

    new_graph.recompile()

    # TODO remove this once Executorch uses proper functionalization
    new_graph._example_fake_inputs = example_fake_inputs
    new_graph._matched_input_elements_positions = matched_input_elements_positions

    return (new_graph, out_guards)


def assume_constant_result(fn):
    fn._dynamo_marked_constant = True
    return fn


def optimize_assert(
    backend,
    *,
    hooks=Hooks(None, None),
    export=False,
    export_constraints=None,
    dynamic=False,
):
    """
    The same as `torch._dynamo.optimize(backend, nopython=True)`
    """
    backend = get_compiler_fn(backend)

    # Find if backend has any extra context manager
    backend_ctx_ctor = getattr(backend, "backend_ctx_ctor", null_context)

    return _optimize_catch_errors(
        convert_frame.convert_frame_assert(
            backend, export=export, export_constraints=export_constraints
        ),
        hooks,
        backend_ctx_ctor,
        export=export,
        dynamic=dynamic,
    )


def run(fn=None):
    """Don't do any dynamic compiles, just use prior optimizations"""
    if fn is not None:
        fn = innermost_fn(fn)
        assert callable(fn)
        return RunOnlyContext()(fn)
    return RunOnlyContext()


def disable(fn=None, recursive=True):
    """
    Decorator and context manager to disable TorchDynamo

    If recursive=True, Dynamo is completely skipped on the decorated function
    frame as well as the recursively invoked functions.

    If recursive=False, Dynamo skips frames associated with the function code,
    but still process recursively invoked frames.
    """
    if recursive:
        if fn is not None:
            fn = innermost_fn(fn)
            assert callable(fn)
            return DisableContext()(fn)
        return DisableContext()
    else:
        return skip(fn)


def skip(fn=None):
    """
    Skip frames associated with the function code, but still process recursively
    invoked frames
    """
    if fn is None:
        return skip
    fn = innermost_fn(fn)
    assert callable(fn)
    skip_code(fn.__code__)
    fn._torchdynamo_disable = True
    return fn


class TorchPatcher:
    @staticmethod
    @functools.lru_cache(None)
    def patch():
        # Disable TorchDynamo on some torch.* compilers generated frames
        torch.jit.trace = disable(torch.jit.trace)
        torch.jit.trace_module = disable(torch.jit.trace_module)
        torch.jit._get_trace_graph = disable(torch.jit._get_trace_graph)

        # symbolic_trace creates new frames. We disable Dynamo on such frames
        torch.fx._symbolic_trace.Tracer.trace = disable(
            torch.fx._symbolic_trace.Tracer.trace
        )

        torch.onnx.export_to_pretty_string = disable(torch.onnx.export_to_pretty_string)
        torch.distributions.Distribution.set_default_validate_args(False)

        proxy_tensor.dispatch_trace = disable(proxy_tensor.dispatch_trace)

        optimizers = [
            opt
            for opt in torch.optim.__dict__.values()
            if inspect.isclass(opt) and issubclass(opt, torch.optim.Optimizer)
        ]

        # disable dynamo for the wrapper that helps give dynamo hints about entering DDP
        if hasattr(DistributedDataParallel, "_inside_ddp_forward"):
            DistributedDataParallel._inside_ddp_forward = disable(
                DistributedDataParallel._inside_ddp_forward, recursive=False
            )

        from ..optim import adagrad, adam, adamax, adamw, asgd, nadam, sgd

        for opt_mod in adagrad, adam, adamax, adamw, asgd, nadam, sgd:
            multi_tensor_fn_name = f"_multi_tensor_{opt_mod.__name__.split('.')[-1]}"
            if hasattr(opt_mod, multi_tensor_fn_name):
                setattr(
                    opt_mod,
                    multi_tensor_fn_name,
                    disable(getattr(opt_mod, multi_tensor_fn_name)),
                )

        excluded_opts = {torch.optim.SparseAdam, torch.optim.RAdam, torch.optim.LBFGS}
        for opt in optimizers:
            if opt in excluded_opts:
                opt.step = disable(opt.step)

            opt._cuda_graph_capture_health_check = disable(
                opt._cuda_graph_capture_health_check
            )
            opt.zero_grad = disable(opt.zero_grad)

            if hasattr(opt, "_init_group"):
                opt._init_group = disable(opt._init_group)

            # disable any currently set hooks
            # Note: we only want to disable the profiling hook
            # which is the *last* hook applied, we want to keep the no_grad hook
            hooked = getattr(opt.step, "hooked", False)
            if hooked:
                unwrapped_step = getattr(opt.step, "__wrapped__", None)
                if unwrapped_step:
                    opt.step = unwrapped_step

            # disable future hooking
            opt.step.hooked = True

    @staticmethod
    def suppress_torch_distributed_warnings(fn):
        def inner_fn(*args, **kwargs):
            warnings.filterwarnings(
                "ignore", category=UserWarning, module="torch.distributed"
            )
            return fn(*args, **kwargs)

        return inner_fn<|MERGE_RESOLUTION|>--- conflicted
+++ resolved
@@ -58,6 +58,12 @@
 
 always_optimize_code_objects = utils.ExactWeakKeyDictionary()
 null_context = contextlib.nullcontext
+
+
+import sympy
+
+from torch.fx.experimental.symbolic_shapes import StrictMinMaxConstraint
+from torch.utils._sympy.value_ranges import ValueRanges
 
 
 # See https://github.com/python/typing/pull/240
@@ -603,11 +609,6 @@
     # TODO: We don't need t_id; we can get it off of w_tensor
     t_id: int
     dim: int
-<<<<<<< HEAD
-    constraint_range: Optional[
-        torch.fx.experimental.symbolic_shapes.StrictMinMaxConstraint
-    ]
-=======
     # NOTE(avik): In the future, this could be Union[StrictMinMaxConstraint, <other kinds>]
     constraint_range: StrictMinMaxConstraint
 
@@ -640,7 +641,6 @@
             "If you are trying to combine Constraints with logical connectives, "
             "you can specify them separately instead."
         )
->>>>>>> 08ffe346
 
 
 def export(
