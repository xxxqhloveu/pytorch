--- conflicted
+++ resolved
@@ -923,7 +923,6 @@
         ):
             super().__init__(m)
             arg_len = len(flat_args)
-<<<<<<< HEAD
             self.new_args = []
             for i in range(0, arg_len):
                 arg = super(ChangeInputOutputSignature, self).placeholder(
@@ -938,12 +937,6 @@
                         arg.node.meta["val"] = fake_mode.from_tensor(flat_args[i])
                 self.new_args.append(arg)
 
-=======
-            self.new_args = [
-                super(ChangeInputOutputSignature, self).placeholder(f"arg{i}", (), {})
-                for i in range(0, arg_len)
-            ]
->>>>>>> c5a8d59e
             self.old_args_gen = (
                 self.new_args[i] for i in matched_input_elements_positions
             )
