--- conflicted
+++ resolved
@@ -32,6 +32,7 @@
     variables,
 )
 from .allowed_functions import is_allowed, is_builtin_callable, is_builtin_constant
+from .backends.is_train_step import _is_train_step_compiler
 from .bytecode_analysis import get_indexof, JUMP_OPNAMES, livevars_analysis
 from .bytecode_transformation import (
     cleaned_instructions,
@@ -1916,7 +1917,6 @@
         export_constraints,
         mutated_closure_cell_contents: Set[str],
         frame_state,
-        trainstep=False,
     ):
         _step_logger()(
             logging.INFO,
@@ -1943,17 +1943,13 @@
             f_code=f_code,
             export=export,
         )
-<<<<<<< HEAD
-        with tracing(self.output.tracing_context):
-            if trainstep:
-                TracingContext.trace_train_step()
-
-=======
 
         # as soon as we create the tracing context we should keep it active, so any calls
         # into dynamo apis can rely on finding it
         with tracing(self.output.tracing_context):
->>>>>>> 75945d54
+            if _is_train_step_compiler(compiler_fn):
+                TracingContext.trace_train_step()
+
             self.one_graph: bool = one_graph
             self.export = export
             self.mutated_closure_cell_contents = mutated_closure_cell_contents
