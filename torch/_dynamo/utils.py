import collections
import contextlib
import copy
import cProfile
import dataclasses
import datetime
import dis
import functools
import gc
import inspect
import itertools
import logging
import logging.config
import math
import operator
import os
import pstats
import re
import sys
import time
import types
import typing
import weakref
from contextlib import contextmanager
from functools import lru_cache
from typing import Any, Dict, List

import numpy as np
import sympy

import torch
from torch import fx
from torch._dispatch.python import enable_python_dispatcher
from torch._subclasses.fake_tensor import FakeTensor
from torch.nn.modules.lazy import LazyModuleMixin
from torch.utils._pytree import tree_flatten, tree_map

from . import config, logging as torchdynamo_logging

counters = collections.defaultdict(collections.Counter)
troubleshooting_url = (
    "https://github.com/pytorch/torchdynamo/blob/main/TROUBLESHOOTING.md"
)

log = logging.getLogger(__name__)

# profiling compilation time
compilation_metrics = collections.OrderedDict()


timer_counter = itertools.count()


def tabulate(rows, headers):
    try:
        import tabulate

        return tabulate.tabulate(rows, headers=headers)
    except ImportError:
        return "\n".join(
            ", ".join(map(str, row)) for row in itertools.chain([headers], rows)
        )


def dynamo_profiled(func):
    def profile_wrapper(*args, **kwargs):
        global timer_counter
        datafn = (
            func.__name__ + f"{next(timer_counter)}.profile"
        )  # Name the data file sensibly
        prof = cProfile.Profile()
        prof.enable()
        retval = prof.runcall(func, *args, **kwargs)
        prof.disable()
        print(f"### Cprofile for {func.__name__} iter {next(timer_counter)} ###")
        ps = pstats.Stats(prof)
        ps.sort_stats(pstats.SortKey.TIME).print_stats(20)
        ps.sort_stats(pstats.SortKey.CUMULATIVE).print_stats(20)
        prof.dump_stats(datafn)
        return retval

    return profile_wrapper


def dynamo_timed(func):
    def time_wrapper(*args, **kwargs):
        key = func.__qualname__
        if key not in compilation_metrics:
            compilation_metrics[key] = []
        t0 = time.time()
        r = func(*args, **kwargs)
        latency = time.time() - t0
        # print(f"Dynamo timer: key={key}, latency={latency:.2f} sec")
        compilation_metrics[key].append(latency)
        return r

    return time_wrapper


def compile_times(repr="str", aggregate=False):
    """
    Get metrics about torchdynamo frontend/backend compilation times.

    Accumulates information from functions tagged with `@dynamo_timed`.

    repr='str' returns a printable string for user interaction, and 'csv'
    returns headers, rows which can be logged for output

    aggregate causes values from multiple compilations (e.g. split graphs)
    to be accumulated into one value.  If false, expect more than one value
    per metric.
    """

    def fmt_fn(values, item_fn=lambda x: x):

        if aggregate:
            return item_fn(sum(values))
        return ", ".join(map(item_fn, values))

    if repr == "str":
        rows = [
            (k, fmt_fn(compilation_metrics[k], item_fn=lambda x: f"{x:.4f}"))
            for k in compilation_metrics
        ]
        out = "TorchDynamo compilation metrics:\n"
        out += tabulate(rows, headers=("Function", "Runtimes (s)"))
        return out
    elif repr == "csv":
        values = [
            fmt_fn(v, item_fn=lambda x: f"{x:.6f}")
            for v in compilation_metrics.values()
        ]
        headers = list(compilation_metrics.keys())
        return headers, values


tensortype_to_dtype = {
    torch.FloatTensor: (torch.float32, torch.float),
    torch.DoubleTensor: (torch.float64, torch.double),
    torch.HalfTensor: (torch.float16, torch.half),
    torch.BFloat16Tensor: (torch.bfloat16,),
    torch.ByteTensor: (torch.uint8,),
    torch.CharTensor: (torch.int8,),
    torch.LongTensor: (torch.int64, torch.long),
    torch.IntTensor: (torch.int32, torch.int),
    torch.ShortTensor: (torch.int16, torch.short),
    torch.BoolTensor: (torch.bool,),
}


class DuplicateWarningChecker(object):
    def __init__(self, maxsize=4096):
        self.maxsize = maxsize
        self.reset()

    def reset(self):
        self.set = collections.OrderedDict()

    def add(self, key):
        if key in self.set:
            self.set.move_to_end(key, last=True)
            if not config.verbose:
                return False
        else:
            self.set[key] = None
            while len(self.set) > self.maxsize:
                self.set.popitem(last=False)
        return True


graph_break_dup_warning_checker = DuplicateWarningChecker()


def init_logging():
    torchdynamo_logging.init_logging(
        config.log_level, log_file_name=config.log_file_name
    )
    graph_break_dup_warning_checker.reset()


# filter out all frames after entering dynamo
def filter_stack(stack):
    user_stack = []
    for frame in stack:
        if "convert_frame" in frame.filename:
            break
        if (
            "eval_frame" in frame.filename
            or f"{config.dynamo_import}.optimize(" in frame.line
        ):
            continue
        user_stack.append(frame)

    return user_stack


def format_graph_tabular(graph):
    node_specs = [[n.op, n.name, n.target, n.args, n.kwargs] for n in graph.nodes]
    return tabulate(node_specs, headers=["opcode", "name", "target", "args", "kwargs"])


def format_bytecode(prefix, name, filename, line_no, code):
    return f"{prefix} {name} {filename}\
 line {line_no} \n{dis.Bytecode(code).dis()}\n "


def gen_record_file_name(exc, code):
    return f"{get_debug_dir()}/error_recordings/\
{code.co_name}_{type(exc).__name__}_{code.co_firstlineno}.rec"


def write_record_to_file(filename, exec_record):
    try:
        if os.path.exists(filename):
            log.warning(
                f"Unable to write execution record {filename}; file already exists."
            )
        else:
            os.makedirs(os.path.dirname(filename), exist_ok=True)
            with open(filename, "wb") as f:
                exec_record.dump(f)
    except Exception:
        log.error(f"Unable to write execution record {filename}", exc_info=1)


def count_calls(g: fx.Graph):
    c = 0
    for n in g.nodes:
        if "call" in n.op:
            c += 1
    return c


def identity(x):
    return x


def nothing(*args, **kwargs):
    pass


class ExactWeakKeyDictionary:
    """Similar to weakref.WeakKeyDictionary, but use `is`/`id` rather than `==` to compare equality"""

    def __init__(self):
        self.values = dict()
        self.refs = dict()

    def __getitem__(self, key):
        return self.values[id(key)]

    def get(self, key, default=None):
        return self.values.get(id(key), default)

    def __contains__(self, key):
        return id(key) in self.values

    def __setitem__(self, key, value):
        idx = id(key)
        if idx not in self.refs:
            self.refs[idx] = weakref.ref(key, lambda ref: self._remove_id(idx))
        self.values[idx] = value

    def _remove_id(self, idx):
        if idx in self.values:
            del self.values[idx]
        if idx in self.refs:
            del self.refs[idx]

    def clear(self):
        self.refs.clear()
        self.values.clear()


def istype(obj, allowed_types):
    """isinstance() without subclasses"""
    if isinstance(allowed_types, (tuple, list, set)):
        return type(obj) in allowed_types
    return type(obj) is allowed_types


def is_typing(value):
    if sys.version_info < (3, 9):
        return isinstance(value, typing._GenericAlias)
    else:
        return isinstance(value, typing._SpecialGenericAlias)


def is_numpy_int_type(value):
    return istype(
        value,
        (
            np.int8,
            np.int16,
            np.int32,
            np.int64,
            np.uint8,
            np.uint16,
            np.uint32,
            np.uint64,
        ),
    )


def is_numpy_float_type(value):
    return istype(
        value,
        (
            np.float16,
            np.float32,
            np.float64,
        ),
    )


def istensor(obj):
    """Check of obj is a tensor"""
    tensor_list = (
        torch.Tensor,
        torch.nn.Parameter,
        *config.traceable_tensor_subclasses,
    )
    tensor_list = tensor_list + (torch._subclasses.FakeTensor,)
    return istype(obj, tensor_list)


def is_lazy_module(mod):
    return isinstance(mod, LazyModuleMixin)


@functools.lru_cache(4096)
def print_once(*args):
    print(*args)


def make_cell(val=None):
    """Some black magic to create a cell object that usually only exists in a closure"""
    x = val

    def f():
        return x

    assert len(f.__closure__) == 1
    return f.__closure__[0]


def proxy_args_kwargs(args, kwargs):
    try:
        proxy_args = tuple(arg.as_proxy() for arg in args)
        proxy_kwargs = {key: arg.as_proxy() for key, arg in kwargs.items()}
        return proxy_args, proxy_kwargs
    except NotImplementedError as e:
        from .exc import unimplemented
        from .variables.base import typestr

        raise unimplemented(
            f"call_function args: {typestr(*args)} {typestr(*list(kwargs.values()))}"
        ) from e


@dataclasses.dataclass
class CleanupHook:
    """Remove a global variable when hook is called"""

    scope: Dict[str, Any]
    name: str

    def __call__(self, *args):
        CleanupManager.count -= 1
        del self.scope[self.name]

    @staticmethod
    def create(scope, name, val):
        assert name not in scope
        CleanupManager.count += 1
        scope[name] = val
        return CleanupHook(scope, name)


class CleanupManager(ExactWeakKeyDictionary):
    count = 0

    def _remove_id(self, idx):
        for hook in self.values[idx]:
            hook()
        super()._remove_id(idx)


CleanupManager.instance = CleanupManager()


def clone_tensor(x):
    """Clone the tensor and its gradient"""
    y = x.clone().requires_grad_(x.requires_grad)
    if x.is_leaf and x.grad is not None:
        y.grad = x.grad.clone()
    return y


def clone_input(x):
    """copy while preserving strides"""
    # TODO: this is questionable
    if isinstance(x, torch._subclasses.FakeTensor):
        # this func fails on fake tensors in __torch_dispatch__
        return x

    def torch_clone(x):
        y = torch.clone(x)
        if x.is_leaf:
            y.requires_grad_(x.requires_grad)
        if x.is_leaf and x.grad is not None:
            y.grad = clone_input(x.grad)
        return y

    with torch.no_grad():
        if x.device.type == "xla":
            # Access data_ptr() for a xla tensor will cause crash
            return torch_clone(x)

        needed_size = sum(
            (shape - 1) * stride for shape, stride in zip(x.size(), x.stride())
        )
        if x.is_quantized:
            result = torch.empty_quantized((needed_size + 32,), x)
        else:
            result = torch.empty(needed_size + 32, dtype=x.dtype, device=x.device)
        cache_line_offset = (
            (x.data_ptr() - result.data_ptr()) % 32
        ) // x.element_size()
        result.as_strided_(x.size(), x.stride(), cache_line_offset)
        try:
            result.copy_(x.clone())
            if x.is_leaf:
                result.requires_grad_(x.requires_grad)
            if x.is_leaf and x.grad is not None:
                result.grad = clone_input(x.grad)
        except RuntimeError:
            # RuntimeError: unsupported operation: more than one element of the written-to
            # tensor refers to a single memory location. Please clone() the tensor before
            # performing the operation.
            return torch_clone(x)
        return result


def clone_inputs(example_inputs):
    if isinstance(example_inputs, dict):
        res = dict(example_inputs)
        for key, value in res.items():
            assert isinstance(value, torch.Tensor)
            res[key] = clone_input(value)
        return res

    res = list(example_inputs)
    for i in range(len(res)):
        if isinstance(res[i], torch.Tensor):
            res[i] = clone_input(res[i])
    return res


@contextmanager
def preserve_rng_state():
    rng = torch.clone(torch.random.get_rng_state())
    if torch.cuda.is_available():
        cuda_rng = torch.clone(torch.cuda.get_rng_state())
    try:
        yield
    finally:
        torch.random.set_rng_state(rng)
        if torch.cuda.is_available():
            torch.cuda.set_rng_state(cuda_rng)


def is_jit_model(model0):
    return isinstance(
        model0,
        (
            torch.jit._trace.TopLevelTracedModule,
            torch.jit._script.RecursiveScriptModule,
            torch.jit.ScriptFunction,
            torch.jit.ScriptModule,
        ),
    )


def torchscript(model, example_inputs, verbose=False):
    if is_jit_model(model):
        # already done?
        return model

    try:
        return torch.jit.trace(model, example_inputs)
    except Exception:
        try:
            return torch.jit.script(model)
        except Exception:
            if verbose:
                log.exception("jit error")
            else:
                log.error("Both torch.jit.trace and torch.jit.script failed")
    return None


def getfile(obj):
    try:
        return inspect.getfile(obj)
    except TypeError:
        return None


def is_namedtuple(obj):
    """Test if an object is a namedtuple or a torch.return_types.* quasi-namedtuple"""
    return is_namedtuple_cls(type(obj))


def is_namedtuple_cls(cls):
    """Test if an object is a namedtuple or a torch.return_types.* quasi-namedtuple"""
    try:
        if issubclass(cls, tuple):
            bases = getattr(cls, "__bases__", []) or [None]
            module = getattr(cls, "__module__", None)
            return module == "torch.return_types" or (
                bases[0] is tuple and hasattr(cls, "_make") and hasattr(cls, "_fields")
            )
    except TypeError:
        pass
    return False


@functools.lru_cache(1)
def namedtuple_fields(cls):
    """Get the fields of a namedtuple or a torch.return_types.* quasi-namedtuple"""
    if cls is slice:
        return ["start", "stop", "step"]

    assert issubclass(cls, tuple)
    if hasattr(cls, "_fields"):
        # normal namedtuples
        return cls._fields

    @dataclasses.dataclass
    class Marker:
        index: int

    # frustrating ones e.g. torch.return_types.max
    assert cls.__module__ == "torch.return_types"
    obj = cls(map(Marker, range(cls.n_fields)))
    fields = [None] * cls.n_fields
    for name in dir(obj):
        if name[0] != "_" and isinstance(getattr(obj, name), Marker):
            fields[getattr(obj, name).index] = name
    return fields


def checkpoint_params(gm):
    with torch.no_grad():
        rng_state = torch.clone(torch.random.get_rng_state())
        if torch.cuda.is_available():
            cuda_rng_state = torch.clone(torch.cuda.get_rng_state())
        saved_state = []
        for param in itertools.chain(gm.parameters(), gm.buffers()):
            saved_state.append((param, param._version, torch.clone(param)))

    def restore():
        with torch.no_grad():
            torch.random.set_rng_state(rng_state)
            if torch.cuda.is_available():
                torch.cuda.set_rng_state(cuda_rng_state)
            for param, version, original_value in saved_state:
                if param._version != version:
                    param.copy_(original_value)

    return restore


def timed(model, example_inputs, times=1):
    if torch.cuda.is_available():
        synchronize = torch.cuda.synchronize
    else:
        synchronize = nothing

    synchronize()
    gc.collect()
    torch.manual_seed(1337)
    t0 = time.perf_counter()
    for _ in range(times):
        result = model(*example_inputs)
        synchronize()
    t1 = time.perf_counter()
    return result, t1 - t0


def check_is_cuda(gm, example_inputs):
    return all(x.is_cuda for x in itertools.chain(example_inputs, gm.parameters(True)))


@lru_cache(32)
def rot_n_helper(n):
    assert n > 1
    vars = [f"v{i}" for i in range(n)]
    rotated = reversed(vars[-1:] + vars[:-1])
    fn = eval(f"lambda {','.join(vars)}: ({','.join(rotated)})")
    fn.__name__ = f"rot_{n}_helper"
    return fn


def is_safe_constant(v):
    if istype(v, (tuple, frozenset)):
        return all(map(is_safe_constant, v))
    return istype(
        v,
        (
            types.CodeType,
            int,
            float,
            bool,
            str,
            bytes,
            type(None),
            slice,
            type(type),
            torch.device,
        ),
    )


def check_constant_args(args, kwargs):
    return all(x.is_python_constant() for x in itertools.chain(args, kwargs.values()))


def check_unspec_python_args(args, kwargs):
    from .variables.constant import ConstantVariable
    from .variables.tensor import UnspecializedPythonVariable

    unspec_count = 0
    for x in itertools.chain(args, kwargs.values()):
        if isinstance(x, UnspecializedPythonVariable):
            unspec_count += 1
        elif not isinstance(x, (UnspecializedPythonVariable, ConstantVariable)):
            return False
        else:
            pass

    return unspec_count > 0


def specialize_args_kwargs(tx, args, kwargs):
    specialized_args = []
    specialized_kwargs = {}
    for x in args:
        specialized_args.append(x.as_specialized(tx))
    for k, v in kwargs.items():
        specialized_kwargs.update({k: v.as_specialized(tx)})
    return specialized_args, specialized_kwargs


dict_values = type(dict().values())
odict_values = type(collections.OrderedDict().values())
tuple_iterator = type(iter(tuple()))
tuple_iterator_len = tuple_iterator.__length_hint__
object_new = object.__new__


def product(it):
    return functools.reduce(operator.mul, it, 1)


def tuple_iterator_getitem(it, index):
    _, (obj,), start = it.__reduce__()
    return obj[start + index]


def dict_param_key_ids(value):
    return set([id(k) for k in value.keys() if isinstance(k, torch.nn.Parameter)])


def dict_const_keys(value):
    return set(k for k in value.keys() if not isinstance(k, torch.nn.Parameter))


def global_key_name(key):
    return f"__dict_key_{id(key)}"


def rename_implicit(v):
    """
    Usage of inline comprehensions generates a implicit ".0" variable that
    trips up guard generation.  This renames these variables in guards.
    """
    m = re.match(r"^[.](\d+)$", v)
    if m:
        assert v == ".0", f"currently only .0 supported: {v}"
        # to support .1 etc see guards.py and _eval_frame.c
        return f"___implicit{m.group(1)}"
    return v


from torch._subclasses import (  # noqa: F401
    FakeTensorMode,
    UnsupportedFakeTensorException,
)


<<<<<<< HEAD
def make_fake_tensor(
    e, fake_mode, static_shapes=False, tx=None, ignore_subclass=False, *, sname: str
):
    fake_tensor = fake_mode.from_tensor(
        e, static_shapes=static_shapes, ignore_subclass=ignore_subclass, sname=sname
=======
def make_fake_tensor(e, fake_mode, static_shapes=False, tx=None, ignore_subclass=False):
    fake_tensor = fake_mode.from_tensor(
        e, static_shapes=static_shapes, ignore_subclass=ignore_subclass
>>>>>>> 4b105349
    )
    if tx is not None:
        from torch._dynamo.guards import TensorReference

        def _record(tensor_ref):
            if tensor_ref.ref_id not in tx.output.tensor_id_to_sym_shape_ref:
                tx.output.tensor_id_to_sym_shape_ref[tensor_ref.ref_id] = set()
            tx.output.tensor_id_to_sym_shape_ref[tensor_ref.ref_id].add(tensor_ref)

        def _extract(symbol):
            if isinstance(symbol, int):
                return None
            sym_expr = symbol.get_pyobj().expr
            if not isinstance(sym_expr, sympy.Symbol):
                return None
            return sym_expr

        def _record_ref(e, index, symbol, kind):
            sym_expr = _extract(symbol)
            if sym_expr:
                tensor_ref = TensorReference(id(e), kind, index, sym_expr)
                _record(tensor_ref)

        for index, symbol in enumerate(fake_tensor.size()):
            _record_ref(e, index, symbol, "size")

        for index, symbol in enumerate(fake_tensor.stride()):
            _record_ref(e, index, symbol, "stride")

        offset = fake_tensor.storage_offset()
        _record_ref(e, None, offset, "storage_offset")

    return fake_tensor


def wrap_fake_exception(fn):
    try:
        return fn()
    except UnsupportedFakeTensorException as e:
        from .exc import unimplemented

        msg = f"Unsupported: {e.reason} with fake tensor propagation."
        log.warning(msg)
        raise unimplemented(msg) from e


<<<<<<< HEAD
def wrap_to_fake_tensor_and_record(
    e, tx, ignore_subclass=False, *, sname: str, static_shapes=False
):
    if type(e) in (torch.Tensor, torch.nn.Parameter) or (
        ignore_subclass and isinstance(e, torch.Tensor)
    ):
        static_shapes = static_shapes or config.dynamic_shapes is False
=======
def wrap_to_fake_tensor(e, fake_mode):
    if type(e) in (torch.Tensor, torch.nn.Parameter):
        return wrap_fake_exception(
            lambda: make_fake_tensor(
                e, fake_mode, static_shapes=config.dynamic_shapes is False
            )
        )
    else:
        return e


def wrap_to_fake_tensor_and_record(e, tx, ignore_subclass=False):
    # The not fake tensor check here is annoying - ideally, fake tensors never call this during wrapping.
    # However, get_fake_value takes args and passes them through this, which may include fake tensors.
    # see tree_map(fake_wrapper, args) in get_fake_value.
    # TODO: Check if we should remove FakeTensor isinstance check when
    # ignore_subclass
    if isinstance(e, torch.Tensor) and not isinstance(e, torch._subclasses.FakeTensor):
        static_shapes = config.dynamic_shapes is False
>>>>>>> 4b105349
        if type(e) is torch.nn.Parameter:
            # Always static for params
            static_shapes = True
        return wrap_fake_exception(
            lambda: make_fake_tensor(
<<<<<<< HEAD
                e,
                tx.fake_mode,
                static_shapes,
                tx,
                ignore_subclass=ignore_subclass,
                sname=sname,
=======
                e, tx.fake_mode, static_shapes, tx, ignore_subclass=ignore_subclass
>>>>>>> 4b105349
            )
        )
    else:
        return e


def deepcopy_to_fake_tensor(obj, fake_mode):
    with torch._subclasses.fake_tensor.FakeCopyMode(fake_mode):
        return wrap_fake_exception(lambda: copy.deepcopy(obj))


def rmse(ref, res):
    """
    Calculate root mean squared error
    """
    return torch.sqrt(torch.mean(torch.square(ref - res)))


def same(
    ref,
    res,
    fp64_ref=None,
    cos_similarity=False,
    tol=1e-4,
    equal_nan=False,
    exact_dtype=True,
):
    """Check correctness to see if ref and res match"""
    if fp64_ref is None:
        fp64_ref = ref
    if isinstance(ref, (list, tuple, torch.nn.ParameterList, torch.Size)):
        assert isinstance(res, (list, tuple)), f"type mismatch {type(ref)} {type(res)}"
        return len(ref) == len(res) and all(
            same(ai, bi, fp64_refi, cos_similarity, tol, equal_nan, exact_dtype)
            for ai, bi, fp64_refi in zip(ref, res, fp64_ref)
        )
    elif isinstance(ref, dict):
        assert isinstance(res, dict)
        assert set(ref.keys()) == set(
            res.keys()
        ), f"keys mismatch {set(ref.keys())} == {set(res.keys())}"
        for k in ref.keys():
            if not (
                same(
                    ref[k],
                    res[k],
                    fp64_ref[k],
                    cos_similarity=cos_similarity,
                    tol=tol,
                    equal_nan=equal_nan,
                    exact_dtype=exact_dtype,
                )
            ):
                log.error(f"Accuracy failed for key name {k}")
                return False
        return True
    elif isinstance(ref, torch.Tensor):
        assert not isinstance(ref, torch._subclasses.FakeTensor)
        assert not isinstance(res, torch._subclasses.FakeTensor)

        if ref.is_sparse:
            assert res.is_sparse
            ref = ref.to_dense()
            res = res.to_dense()
        assert isinstance(res, torch.Tensor), f"type mismatch {type(ref)} {type(res)}"
        if exact_dtype:
            if ref.dtype != res.dtype:
                log.error(f"dtype mismatch {ref.dtype}, {res.dtype}")
                return False
            if ref.dtype == torch.bool:
                # triton stores bool as int8, so add this for more accurate checking
                return torch.allclose(
                    ref.to(dtype=torch.uint8),
                    res.to(dtype=torch.uint8),
                    atol=tol,
                    rtol=tol,
                    equal_nan=equal_nan,
                )
        if cos_similarity:
            ref = ref.flatten().to(torch.float32)
            res = res.flatten().to(torch.float32)
            if torch.allclose(ref, res, atol=tol, rtol=tol, equal_nan=True):
                # early exit that handles zero/nan better
                # cosine_similarity(zeros(10), zeros(10), dim=0) is 0
                return True
            score = torch.nn.functional.cosine_similarity(ref, res, dim=0, eps=1e-6)
            if score < 0.99:
                breakpoint()
                log.warning(f"Similarity score={score.cpu().detach().item()}")
            return score >= 0.99
        else:
            if not exact_dtype:
                ref = ref.to(res.dtype)

            # First try usual allclose
            if torch.allclose(ref, res, atol=tol, rtol=tol, equal_nan=equal_nan):
                return True

            # Check error from fp64 version
            if fp64_ref.dtype == torch.float64:
                ref_error = rmse(fp64_ref, ref).item()
                res_error = rmse(fp64_ref, res).item()
                multiplier = 2.0

                if fp64_ref.numel() < 1000 or (
                    ref.ndim == 4 and ref.shape[-1] == ref.shape[-2] == 1
                ):
                    # In the presence of noise, noise might dominate our error
                    # metric for smaller tensors.
                    # Similary, for 1x1 kenerls, there seems to be high noise with amp.
                    multiplier = 3.0

                passes_test = res_error <= (multiplier * ref_error + 1e-4)
                if not passes_test:
                    log.error(
                        f"RMSE (res-fp64): {res_error:.5f}, (ref-fp64): {ref_error:.5f} and shape={res.size()}"
                    )
                    # import pdb; pdb.set_trace()
                return passes_test

            return False
    elif isinstance(ref, (str, int, type(None), bool, torch.device)):
        return ref == res
    elif isinstance(ref, float):
        return math.isclose(ref, res, rel_tol=tol, abs_tol=tol)
    elif is_numpy_int_type(ref) or is_numpy_float_type(ref):
        return (type(ref) is type(res)) and (ref == res)
    elif type(ref).__name__ in (
        "MaskedLMOutput",
        "Seq2SeqLMOutput",
        "CausalLMOutputWithCrossAttentions",
        "LongformerMaskedLMOutput",
        "Instances",
        "SquashedNormal",
        "Boxes",
        "Normal",
        "TanhTransform",
        "Foo",
        "Variable",
    ):
        assert type(ref) is type(res)
        return all(
            same(
                getattr(ref, key),
                getattr(res, key),
                getattr(fp64_ref, key),
                cos_similarity=cos_similarity,
                tol=tol,
                equal_nan=equal_nan,
                exact_dtype=exact_dtype,
            )
            for key in ref.__dict__.keys()
        )
    else:
        raise RuntimeError(f"unsupported type: {type(ref).__name__}")


def format_func_info(code):
    short_filename = code.co_filename.split("/")[-1]
    return f"'{code.co_name}' ({short_filename}:{code.co_firstlineno})"


@contextlib.contextmanager
def disable_cache_limit():
    prior = config.cache_size_limit
    config.cache_size_limit = sys.maxsize

    try:
        yield
    finally:
        pass
        config.cache_size_limit = prior


# map from transformed code back to original user code
orig_code_map = ExactWeakKeyDictionary()

# keep a record of code_obj -> list of guard failure reasons for logging
guard_failures = collections.defaultdict(list)


class CompileProfiler:
    """Utility for profiling how and what dynamo would compile.

    Can be used for
     * diagnosing recompilation issues
     * determining an appropriate compile cache limit
     * (TODO)confirming which functions got compiled/skipped
    """

    def __init__(self):
        self.frame_count = 0
        self.op_count = 0
        self.backend_ctx_ctor = lambda: disable_cache_limit()

    def __call__(self, gm: torch.fx.GraphModule, example_inputs):
        self.frame_count += 1
        for node in gm.graph.nodes:
            if "call" in node.op:
                self.op_count += 1
        return gm.forward

    def get_metrics(self):
        return {"guard_failures": guard_failures}

    def report(self):
        metrics = self.get_metrics()
        gf = metrics["guard_failures"]

        def num_recompiles(code):
            return len(gf[code])

        def recompile_reasons(code):
            return "\n".join([str(x) for x in gf[code]])

        summarized_gf = [
            [format_func_info(code), num_recompiles(code), recompile_reasons(code)]
            for code in gf
        ]
        rpt = "Torchdynamo Profiler Report\n"
        if "graph_break" in counters:
            rpt += "\n"
            rpt += "The following conditions caused torchdynamo to break out of tracing and fall back to python.\n"
            rpt += (
                f"You may gain additional insight by passing `nopython=True` to {config.dynamo_import}.optimize, "
                "to break on the first condition.\n"
            )
            graph_breaks = counters["graph_break"]
            rpt += tabulate(
                [[msg, graph_breaks[msg]] for msg in graph_breaks],
                headers=["Graph Break Reason", "Count"],
            )

        if len(gf):
            max_recompiles = max([num_recompiles(code) for code in gf])
            rpt += "\n"
            rpt += (
                "These subgraphs were recompiled more than once due to guard failures."
            )
            rpt += (
                "Guard failures indicate some condition assumed to be static by the tracer changed, "
                "making it unsafe to reuse the compiled program."
            )
            rpt += tabulate(
                summarized_gf,
                headers=["Function", "Num Recompiles", "Recompile Reasons"],
            )
            rpt += "\n"
            rpt += (
                f"Set {config.dynamo_import}.config.cache_size_limit to "
                f"{max_recompiles} to avoid being cache limited.\n"
            )
        else:
            rpt += "No cache-limited recompilations detected.\n"

        return rpt


# return same dir unless user changes config between calls
@functools.lru_cache(None)
def _get_debug_dir(root_dir):
    dir_name = "run_" + datetime.datetime.now().strftime("%Y_%m_%d_%H_%M_%S_%f")
    return os.path.join(root_dir, dir_name)


def get_debug_dir():
    debug_root = config.debug_dir_root
    return _get_debug_dir(debug_root)


def get_fake_value(node, tx):
    """
    Run the computation represented by `node` using fake tensors and return the result.
    """
    from .exc import TorchRuntimeError, unimplemented, Unsupported

    op = node.op

    def fake_wrapper(e):
        if isinstance(e, torch.Tensor):
            assert isinstance(e, FakeTensor)
        return e

    def visit(n: torch.fx.Node):
        return n.meta["example_value"]

    args, kwargs = torch.fx.node.map_arg((node.args, node.kwargs), visit)
    args = tree_map(fake_wrapper, args)
    kwargs = tree_map(fake_wrapper, kwargs)

    nnmodule = None
    if op == "call_module":
        nnmodule = tx.output.nn_modules[node.target]

        if not is_lazy_module(nnmodule):
            nnmodule = deepcopy_to_fake_tensor(nnmodule, tx.fake_mode)

    if op == "call_module" and is_lazy_module(nnmodule):
        assert nnmodule is not None
        # In the case of a lazy module, we want to run
        # the pre-hooks which initialize it
        nnmodule(*args, **kwargs)
    try:
        with tx.fake_mode, enable_python_dispatcher():
            return wrap_fake_exception(
                lambda: run_node(tx.output, node, args, kwargs, nnmodule)
            )
    except Unsupported:
        raise
    except RuntimeError as e:
        cause = e
        if e.__cause__ is not None:
            cause = e.__cause__
        if isinstance(
            cause, torch._subclasses.fake_tensor.DataDependentOutputException
        ):
            if config.capture_scalar_outputs and node.target == "item":
                return torch.zeros(size=(), dtype=args[0].dtype).item()
            else:
                unimplemented(f"data dependent operator: {cause.func}")
        elif isinstance(
            cause, torch._subclasses.fake_tensor.DynamicOutputShapeException
        ):
            unimplemented(f"dynamic shape operator: {cause.func}")
        raise TorchRuntimeError() from e


def run_node(output_graph, node, args, kwargs, nnmodule):
    """
    Runs a given node, with the given args and kwargs.

    Behavior is dicatated by a node's op.

    run_node is useful for extracting real values out of nodes.
    See get_real_value for more info on common usage.

    Note: The output_graph arg is only used for 'get_attr' ops
    Note: The nnmodule arg is only used for 'call_module' ops

    Nodes that are not call_function, call_method, call_module, or get_attr will
    raise an AssertionError.
    """
    op = node.op
    try:
        if op == "call_function":
            return node.target(*args, **kwargs)
        elif op == "call_method":
            return getattr(args[0], node.target)(*args[1:], **kwargs)
        elif op == "call_module":
            assert nnmodule is not None
            return nnmodule(*args, **kwargs)
        elif op == "get_attr":
            return output_graph.get_submodule(node.target)
    except Exception as e:
        raise RuntimeError(
            f"Failed running {op} {node.target}(*{args}, **{kwargs}):\n{e}\n(scroll up for backtrace)"
        ) from e
    raise AssertionError(op)


def get_real_value(node, output_graph):
    """
    Run the actual computation represented by `node` and return the result.
    This will execute any dependent nodes in the graph as well.
    """
    cache = output_graph.real_value_cache
    if node in cache:
        return cache[node]

    op = node.op
    args, kwargs = torch.fx.node.map_arg(
        (node.args, node.kwargs),
        lambda n: get_real_value(n, output_graph),
    )

    if op == "call_module":
        nn_module = output_graph.nn_modules[node.target]
        if not is_lazy_module(nn_module):
            nn_module = copy.deepcopy(nn_module)
        else:
            # In the case of a lazy module, we want to run
            # the pre-hooks which initialize it
            nn_module(*args, **kwargs)
    else:
        nn_module = None

    try:
        real_value = run_node(output_graph, node, args, kwargs, nn_module)
        cache[node] = real_value
    except RuntimeError as e:
        raise TorchRuntimeError() from e
    return real_value


def assert_no_fake_params_or_buffers(gm):
    from torch._subclasses.fake_tensor import FakeTensorConfig

    def stack_or_hint(t):
        if FakeTensorConfig.debug:
            import traceback

            return f"FAKE TENSOR CREATION TRACEBACK: \n {traceback.format_list(t._debug_trace)}"
        else:
            return "Enable TORCH_FAKE_TENSOR_DEBUG=1 to get creation stack traces on fake tensors."

    for name, buffer in gm.named_buffers():
        assert not isinstance(
            buffer, torch._subclasses.FakeTensor
        ), f"Unexpected fake buffer {name} {stack_or_hint(buffer)}"
    for name, param in gm.named_parameters():
        assert not isinstance(
            param, torch._subclasses.FakeTensor
        ), f"Unexpected fake param {name} {stack_or_hint(param)}"


def fake_mode_from_tensors(inputs: List[Any]):
    """
    Takes a list of anything, unflattened is fine, returns a fake_mode
    if any are fake. All fake modes on all fake tensors must be identical.
    Returns None if no fake_mode is fine
    """
    flat_inputs, _ = tree_flatten(inputs)
    fake_mode = None
    for flat_input in flat_inputs:
        if isinstance(flat_input, torch._subclasses.FakeTensor):
            if fake_mode is None:
                fake_mode = flat_input.fake_mode
            else:
                assert fake_mode is flat_input.fake_mode
    return fake_mode<|MERGE_RESOLUTION|>--- conflicted
+++ resolved
@@ -700,17 +700,11 @@
 )
 
 
-<<<<<<< HEAD
 def make_fake_tensor(
     e, fake_mode, static_shapes=False, tx=None, ignore_subclass=False, *, sname: str
 ):
     fake_tensor = fake_mode.from_tensor(
         e, static_shapes=static_shapes, ignore_subclass=ignore_subclass, sname=sname
-=======
-def make_fake_tensor(e, fake_mode, static_shapes=False, tx=None, ignore_subclass=False):
-    fake_tensor = fake_mode.from_tensor(
-        e, static_shapes=static_shapes, ignore_subclass=ignore_subclass
->>>>>>> 4b105349
     )
     if tx is not None:
         from torch._dynamo.guards import TensorReference
@@ -757,7 +751,6 @@
         raise unimplemented(msg) from e
 
 
-<<<<<<< HEAD
 def wrap_to_fake_tensor_and_record(
     e, tx, ignore_subclass=False, *, sname: str, static_shapes=False
 ):
@@ -765,42 +758,17 @@
         ignore_subclass and isinstance(e, torch.Tensor)
     ):
         static_shapes = static_shapes or config.dynamic_shapes is False
-=======
-def wrap_to_fake_tensor(e, fake_mode):
-    if type(e) in (torch.Tensor, torch.nn.Parameter):
-        return wrap_fake_exception(
-            lambda: make_fake_tensor(
-                e, fake_mode, static_shapes=config.dynamic_shapes is False
-            )
-        )
-    else:
-        return e
-
-
-def wrap_to_fake_tensor_and_record(e, tx, ignore_subclass=False):
-    # The not fake tensor check here is annoying - ideally, fake tensors never call this during wrapping.
-    # However, get_fake_value takes args and passes them through this, which may include fake tensors.
-    # see tree_map(fake_wrapper, args) in get_fake_value.
-    # TODO: Check if we should remove FakeTensor isinstance check when
-    # ignore_subclass
-    if isinstance(e, torch.Tensor) and not isinstance(e, torch._subclasses.FakeTensor):
-        static_shapes = config.dynamic_shapes is False
->>>>>>> 4b105349
         if type(e) is torch.nn.Parameter:
             # Always static for params
             static_shapes = True
         return wrap_fake_exception(
             lambda: make_fake_tensor(
-<<<<<<< HEAD
                 e,
                 tx.fake_mode,
                 static_shapes,
                 tx,
                 ignore_subclass=ignore_subclass,
                 sname=sname,
-=======
-                e, tx.fake_mode, static_shapes, tx, ignore_subclass=ignore_subclass
->>>>>>> 4b105349
             )
         )
     else:
