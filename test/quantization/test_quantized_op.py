--- conflicted
+++ resolved
@@ -327,16 +327,7 @@
 
 
     """Tests the correctness of the quantized::qlayer_norm op."""
-<<<<<<< HEAD
-    @given(shapes=hu.array_shapes(3, 5, 1, 32),
-           torch_type=st.sampled_from((torch.qint8, torch.quint8)),
-           X_rand_scale=st.floats(0.01, 1e3),
-           Y_scale=st.floats(0.2, 2.6),
-           Y_zero_point=st.integers(0, 5))
-    def test_qlayer_norm(self, shapes, torch_type, X_rand_scale, Y_scale, Y_zero_point):
-=======
     def test_qlayer_norm(self):
->>>>>>> de041cfc
         if "fbgemm" not in torch.backends.quantized.supported_engines:
             return
 
@@ -352,63 +343,6 @@
         with override_quantized_engine("fbgemm"):
             for test_case in test_cases:
 
-<<<<<<< HEAD
-            # In the FP kernel, mean and variance are calculated in floating point.
-            # In the quantized kernel, they are calculated in integer arithmetic.
-            # Because of this, the numerics do not always match exactly which is
-            # expected and acceptable. We do two things to whitelist this failure
-            # in this test:
-            # 1. do not use Hypothesis to generate the input tensor.  Hypothesis
-            #    favors homogeneous inputs in its search strategies which isn't
-            #    representative of the inputs we care about, and tends to maximize
-            #    this particular numerics difference.
-            # 2. whitelist a small % of off by Y_scale errors.  Even when the
-            #    variance of the input is high, there can be off by one errors
-            #    in the result if the input value happens to fall exactly on
-            #    the bin boundary of the output scale.
-            #
-            # If we want the numerics to match we could switch to calculating
-            # mean+var in floating point in the future, at the cost of speed.
-            X, X_scale, X_zero_point = \
-                _get_random_tensor_and_q_params(shapes, X_rand_scale, torch_type)
-            qX = torch.quantize_per_tensor(X, scale=X_scale,
-                                           zero_point=X_zero_point,
-                                           dtype=torch_type)
-            dqX = qX.dequantize()
-
-            # Enforce non-homogeneous inputs
-            enough_unique_vals_in_each_layer = sum(
-                1 if (
-                    dqX[i].shape[0] < 5 or
-                    float(torch.unique(dqX[i]).shape[0]) / dqX[i].shape[0] > 0.01
-                ) else 0
-                for i in range(dqX.shape[0])
-            ) == dqX.shape[0]
-            assume(enough_unique_vals_in_each_layer)
-
-            # Initialize the weights non-randomly for reproducibility, to avoid
-            # flaky tests
-            weight = torch.ones(*qX.size()[1:], dtype=torch.float) * 0.5
-            bias = torch.ones(*qX.size()[1:], dtype=torch.float) * 1
-            epsilon = 1e-5
-
-            qY = torch.ops.quantized.layer_norm(
-                qX, qX.size()[1:], weight=weight, bias=bias, eps=epsilon,
-                output_scale=Y_scale, output_zero_point=Y_zero_point)
-
-            Y_hat = F.layer_norm(
-                dqX, dqX.size()[1:], weight=weight, bias=bias, eps=epsilon)
-            qY_hat = torch.quantize_per_tensor(
-                Y_hat, scale=Y_scale, zero_point=Y_zero_point, dtype=torch_type)
-
-            # Due to the numerics difference mentioned above between calculating
-            # the variance in float vs int, the results can still be slightly
-            # different.
-            self.assertQuantizedClose(
-                qY, qY_hat,
-                message="LayerNorm failed:\n {} input vs\n {} actual vs \n{} expected"
-                .format(X, qY, qY_hat))
-=======
                 max_side, side_len, torch_type, Y_scale, Y_zero_point = test_case
                 shapes = [side_len] * max_side
 
@@ -464,19 +398,10 @@
                 # Due to the numerics difference mentioned above between calculating
                 # the variance in float vs int, the results can still be slightly
                 # different.
-                dqY = qY.dequantize()
-                dqY_hat = qY_hat.dequantize()
-                diff = dqY - dqY_hat
-
-                # off-by-one errors are magnitude of Y_scale
-                num_diff = torch.sum(diff > Y_scale * 1.0001)
-                pct_diff = float(num_diff) / (diff.numel() + 1e-5)
-                num_diff_off_by_one = torch.sum((diff > 0) * (diff <= Y_scale))
-                pct_diff_off_by_one = float(num_diff_off_by_one) / (diff.numel() + 1e-5)
-
-                self.assertTrue(pct_diff < 1e-6)
-                self.assertTrue(pct_diff_off_by_one < 0.01)
->>>>>>> de041cfc
+                self.assertQuantizedClose(
+                    qY, qY_hat,
+                    message="LayerNorm failed:\n {} input vs\n {} actual vs \n{} expected"
+                    .format(X, qY, qY_hat))
 
 
     """Tests the correctness of the quantized::qnnpack_tanh op."""
@@ -1671,21 +1596,7 @@
             quantize_ref = torch.quantize_per_tensor(float_ref, Y_scale, Y_zero_point, dtype_x)
             self.assertEqual(qy.int_repr().numpy(), quantize_ref.int_repr().numpy())
 
-<<<<<<< HEAD
-    @given(batches=st.integers(1, 16),
-           num_groups=st.sampled_from((1, 2, 3, 4, 6, 8, 12)),
-           channels_per_group=st.sampled_from((1, 2, 3, 4, 7, 9, 16, 32)),
-           elements_per_channel=st.integers(2, 1024),
-           torch_type=st.sampled_from((torch.qint8, torch.quint8)),
-           X_rand_scale=st.floats(0.01, 1e3),
-           Y_scale=st.floats(0.2, 2.6),
-           Y_zero_point=st.integers(0, 5))
-    def test_group_norm(self, batches, num_groups, channels_per_group,
-                        elements_per_channel, torch_type, X_rand_scale,
-                        Y_scale, Y_zero_point):
-=======
     def test_group_norm(self):
->>>>>>> de041cfc
         if "fbgemm" not in torch.backends.quantized.supported_engines:
             return
 
@@ -1729,42 +1640,6 @@
                 X, X_scale, X_zero_point = \
                     _get_random_tensor_and_q_params(shapes, 1.0, torch_type)
 
-<<<<<<< HEAD
-            qX = torch.quantize_per_tensor(X, X_scale, X_zero_point, torch_type)
-            dqX = qX.dequantize()
-
-            # Enforce non-homogeneous inputs
-            for batch_idx in range(batches):
-                for group_idx in range(num_groups):
-                    ch_start = group_idx * channels_per_group
-                    ch_end = ch_start + channels_per_group
-                    group_vals = dqX[batch_idx][ch_start:ch_end]
-                    assume(
-                        float(torch.unique(group_vals).shape[0]) / group_vals.numel() > 0.01
-                        or group_vals.numel() < 5)
-
-            qY = torch.ops.quantized.group_norm(qX, num_groups, weight, bias, eps, Y_scale, Y_zero_point)
-
-            dqY_hat = F.group_norm(dqX, num_groups=num_groups, weight=weight, bias=bias, eps=eps)
-            qY_hat = torch.quantize_per_tensor(dqY_hat, Y_scale, Y_zero_point, torch_type)
-            note("X\n{}\nqX\n{}\ndqX\n{}\n".format(X, qX, dqX))
-
-            # Due to the numerics difference mentioned above between calculating
-            # the variance in float vs int, the results can still be slightly
-            # different.
-            self.assertQuantizedClose(
-                qY, qY_hat,
-                message="GroupNorm failed:\n {} input vs\n {} actual vs \n{} expected"
-                .format(X, qY, qY_hat))
-
-    @given(shapes=hu.array_shapes(3, 5, 2, 32),
-           torch_type=st.sampled_from((torch.qint8, torch.quint8)),
-           X_rand_scale=st.floats(0.01, 1e3),
-           Y_scale=st.floats(0.2, 2.6),
-           Y_zero_point=st.integers(0, 5))
-    def test_instance_norm(self, shapes, torch_type, X_rand_scale,
-                           Y_scale, Y_zero_point):
-=======
                 # Initialize the weights non-randomly for reproducibility
                 weight = torch.ones(num_channels).float() * 0.5
                 bias = torch.ones(num_channels).float()
@@ -1788,28 +1663,18 @@
                             or group_vals.numel() < 5)
 
                 qY = torch.ops.quantized.group_norm(qX, num_groups, weight, bias, eps, Y_scale, Y_zero_point)
-
                 dqY_hat = F.group_norm(dqX, num_groups=num_groups, weight=weight, bias=bias, eps=eps)
                 qY_hat = torch.quantize_per_tensor(dqY_hat, Y_scale, Y_zero_point, torch_type)
 
                 # Due to the numerics difference mentioned above between calculating
                 # the variance in float vs int, the results can still be slightly
                 # different.
-                dqY = qY.dequantize()
-                dqY_hat = qY_hat.dequantize()
-                diff = dqY - dqY_hat
-
-                # off-by-one errors are magnitude of Y_scale
-                num_diff = torch.sum(diff > Y_scale * 1.0001)
-                pct_diff = float(num_diff) / (diff.numel() + 1e-5)
-                num_diff_off_by_one = torch.sum((diff > 0) * (diff <= Y_scale))
-                pct_diff_off_by_one = float(num_diff_off_by_one) / (diff.numel() + 1e-5)
-
-                self.assertTrue(pct_diff < 1e-6)
-                self.assertTrue(pct_diff_off_by_one < 0.01)
+                self.assertQuantizedClose(
+                    qY, qY_hat,
+                    message="GroupNorm failed:\n {} input vs\n {} actual vs \n{} expected"
+                    .format(X, qY, qY_hat))
 
     def test_instance_norm(self):
->>>>>>> de041cfc
         if "fbgemm" not in torch.backends.quantized.supported_engines:
             return
 
@@ -1869,52 +1734,16 @@
 
                 qY = torch.ops.quantized.instance_norm(qX, weight, bias, eps, Y_scale, Y_zero_point)
 
-<<<<<<< HEAD
-            qX = torch.quantize_per_tensor(X, X_scale, X_zero_point, torch_type)
-            dqX = qX.dequantize()
-
-            # Enforce non-homogeneous inputs
-            batches = shapes[0]
-            for batch_idx in range(batches):
-                for ch_idx in range(num_channels):
-                    ch_vals = dqX[batch_idx][ch_idx]
-                    assume(
-                        float(torch.unique(ch_vals).shape[0]) / ch_vals.numel() > 0.01
-                        or group_vals.numel() < 5)
-
-            qY = torch.ops.quantized.instance_norm(qX, weight, bias, eps, Y_scale, Y_zero_point)
-
-            dqY_hat = F.instance_norm(dqX, weight=weight, bias=bias, eps=eps)
-            qY_hat = torch.quantize_per_tensor(dqY_hat, Y_scale, Y_zero_point, torch_type)
-            note("X\n{}\nqX\n{}\ndqX\n{}\n".format(X, qX, dqX))
-
-            # Due to the numerics difference mentioned above between calculating
-            # the variance in float vs int, the results can still be slightly
-            # different.
-            self.assertQuantizedClose(
-                qY, qY_hat,
-                message="InstanceNorm failed:\n {} input vs\n {} actual vs \n{} expected"
-                .format(X, qY, qY_hat))
-=======
                 dqY_hat = F.instance_norm(dqX, weight=weight, bias=bias, eps=eps)
                 qY_hat = torch.quantize_per_tensor(dqY_hat, Y_scale, Y_zero_point, torch_type)
 
                 # Due to the numerics difference mentioned above between calculating
                 # the variance in float vs int, the results can still be slightly
                 # different.
-                dqY = qY.dequantize()
-                dqY_hat = qY_hat.dequantize()
-                diff = dqY - dqY_hat
-
-                # off-by-one errors are magnitude of Y_scale
-                num_diff = torch.sum(diff > Y_scale * 1.0001)
-                pct_diff = float(num_diff) / (diff.numel() + 1e-5)
-                num_diff_off_by_one = torch.sum((diff > 0) * (diff <= Y_scale))
-                pct_diff_off_by_one = float(num_diff_off_by_one) / (diff.numel() + 1e-5)
-
-                self.assertTrue(pct_diff < 1e-6)
-                self.assertTrue(pct_diff_off_by_one < 0.01)
->>>>>>> de041cfc
+                self.assertQuantizedClose(
+                    qY, qY_hat,
+                    message="InstanceNorm failed:\n {} input vs\n {} actual vs \n{} expected"
+                    .format(X, qY, qY_hat))
 
     def test_batch_norm2d_relu(self):
         if "fbgemm" not in torch.backends.quantized.supported_engines:
