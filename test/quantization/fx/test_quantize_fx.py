--- conflicted
+++ resolved
@@ -157,6 +157,7 @@
     LinearReluModel,
     QuantizationTestCase,
     skipIfNoFBGEMM,
+    skipIfNoQNNPACK,
     skip_if_no_torchvision,
     train_one_epoch,
     run_ddp,
@@ -5343,8 +5344,6 @@
         res = m(*example_inputs)
         self.assertEqual(res, res_ref)
 
-<<<<<<< HEAD
-=======
     @skipIfNoQNNPACK
     def test__convert_to_reference_decomposed_fx_dynamic_quant(self):
         class M(torch.nn.Module):
@@ -5409,7 +5408,6 @@
         res = m(*example_inputs)
         self.assertEqual(res, res_ref)
 
->>>>>>> b87682f5
     def test_change_backend_config_for_fixed_qparam_ops(self):
         """ Making sure we can skip validation of qconfigs for fixedqparam ops based
         on BackendConfig
