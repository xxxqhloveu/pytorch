# Owner(s): ["module: primTorch", "module: decompositions"]

from collections import defaultdict
from torch import Tensor
import torch.autograd
from torch._decomp import decomposition_table
from torch.utils._python_dispatch import TorchDispatchMode

from torch.utils._pytree import tree_map, tree_flatten, tree_unflatten
from torch.utils._mode_utils import no_dispatch
from torch.testing import make_tensor
from torch.testing._internal.common_utils import (
    is_iterable_of_tensors,
    TestCase,
    skipIfCrossRef,
    suppress_warnings,
    TEST_WITH_ASAN,
    run_tests,
    skipIfTorchDynamo,
)
from torch.testing._internal.common_modules import module_db, modules
from torch.testing._internal.common_device_type import (
    onlyNativeDeviceTypes,
    ops,
    instantiate_device_type_tests,
    onlyCUDA,
)
from torch.testing._internal.common_methods_invocations import op_db
from torch._dispatch.python import enable_python_dispatcher

import itertools
import functools
from functools import partial
import unittest

aten = torch.ops.aten


# TODO: this isn't going to work with non-aten namespaces
def overload_to_aten_name(overload):
    return overload._schema.name.split("::")[1]


# All operators that can have decomp tests
decomposition_names = {overload_to_aten_name(k) for k in decomposition_table}
_decomp_test_ops = [
    op
    for op in op_db
    if op.aten_name in decomposition_names
    or op.aten_backward_name in decomposition_names
]


def diff_arg(arg, requires_grad=True):
    def is_differentiable_arg(arg):
        if requires_grad:
            return arg.requires_grad
        else:
            return arg.is_floating_point() or arg.is_complex()

    if is_iterable_of_tensors(arg):
        if all([is_differentiable_arg(a) for a in arg]):
            return True
        if all([not is_differentiable_arg(a) for a in arg]):
            return False
        raise RuntimeError("NYI: The test runner can't handle this")
    return isinstance(arg, Tensor) and is_differentiable_arg(arg)


# Version of autograd.grad with some differences:
#   - pytree inputs is allowed (but leaves of the pytree have to all
#     be tensors)
#   - if an input is not used as part of derivatives, we will return a
#     zero-filled tensor for the result
def _autograd_grad(
    outputs, inputs, grad_outputs=None, retain_graph=False, create_graph=True
):
    inputs, inputs_spec = tree_flatten(inputs)
    diff_inputs = tuple(inp for inp in inputs if inp.requires_grad)
    if grad_outputs is None:
        diff_outputs = tuple(out for out in outputs if out.requires_grad)
    else:
        diff_grad_outputs = [
            (out, go) for out, go in zip(outputs, grad_outputs) if out.requires_grad
        ]
        if len(diff_grad_outputs) == 0:
            diff_outputs, grad_outputs = (), ()
        else:
            diff_outputs, grad_outputs = zip(*diff_grad_outputs)
    grad_inputs = torch.autograd.grad(
        diff_outputs,
        diff_inputs,
        grad_outputs,
        retain_graph=retain_graph,
        create_graph=create_graph,
        allow_unused=True,
    )
    result = []
    grad_inputs_iter = iter(grad_inputs)
    for inp in inputs:
        if inp.requires_grad:
            grad_input = next(grad_inputs_iter)
            if grad_input is None:
                result.append(torch.zeros_like(inp))
            else:
                result.append(grad_input)
        else:
            result.append(torch.zeros_like(inp))
    return tree_unflatten(result, inputs_spec)


def _as_tuple(val):
    if isinstance(val, tuple):
        return val
    return (val,)


def ref_vjp_no_create(f, *primals):
    result = f(*primals)

    def wrapped(cotangents):
        return _autograd_grad(
            _as_tuple(result), primals, _as_tuple(cotangents), create_graph=False
        )

    return result, wrapped


dtype_precisions = {
    torch.float16: (0.001, 1e-5),
    torch.bfloat16: (0.016, 1e-4),
    torch.float32: (1.3e-6, 1e-5),
    torch.float64: (1e-7, 1e-7),
    torch.complex32: (0.001, 1e-5),
    torch.complex64: (1.3e-6, 1e-5),
    torch.complex128: (1e-7, 1e-7),
}
# Returns the "default" rtol and atol for comparing scalars or
# tensors of the given dtypes.


def _getDefaultRtolAndAtol(dtype0, dtype1):
    rtol = max(
        dtype_precisions.get(dtype0, (0, 0))[0], dtype_precisions.get(dtype1, (0, 0))[0]
    )
    atol = max(
        dtype_precisions.get(dtype0, (0, 0))[1], dtype_precisions.get(dtype1, (0, 0))[1]
    )
    return rtol, atol


def op_assert_ref(test_case, op, test_dtype, i, orig, decomp, ref, args, kwargs):
    assert orig.dtype == decomp.dtype, f"{i} Operation:  {op}"
    if orig.numel() == 0 or decomp.numel() == 0:
        assert orig.numel() == decomp.numel()
        return
    assert orig.shape == decomp.shape, f"{i} Operation:  {op}"
    tol_table = {
        (torch.bfloat16, torch.ops.aten.native_layer_norm.default): 1e-5,
        (torch.float16, torch.ops.aten.native_layer_norm.default): 1e-5,
        (torch.float16, torch.ops.aten.native_layer_norm_backward.default): 1e-3,
        (torch.bfloat16, torch.ops.aten.native_layer_norm_backward.default): 2e-2,
        (torch.bfloat16, torch.ops.aten.native_batch_norm.default): 1e-5,
        (torch.float16, torch.ops.aten.native_batch_norm.default): 1e-5,
        (torch.bfloat16, torch.ops.aten._native_batch_norm_legit.default): 1e-5,
        (torch.bfloat16, torch.ops.aten._native_batch_norm_legit.no_stats): 1e-5,
        (torch.float16, torch.ops.aten._native_batch_norm_legit.default): 1e-5,
        (torch.float16, torch.ops.aten._native_batch_norm_legit.no_stats): 1e-5,
        (torch.bfloat16, torch.ops.aten.linalg_vector_norm.default): 1e-5,
        (torch.float16, torch.ops.aten.linalg_vector_norm.default): 1e-5,
        (torch.float16, torch.ops.aten.nll_loss_forward.default): 1e-2,
        (torch.bfloat16, torch.ops.aten.nll_loss_forward.default): 1e-1,
    }
    if ref.is_floating_point():
        orig_diff = (orig - ref).abs().max()
        decomp_diff = (decomp - ref).abs().max()
        atol = tol_table.get((test_dtype, op), 1e-7)
        if decomp_diff > orig_diff + atol:
            raise RuntimeError(
                f"Difference from float64 is larger with decomposition {op.__name__}"
                f" than original on output {i}. Original max diff: {orig_diff}, Decomp max diff: {decomp_diff}\n"
                f"atol = {atol}\n"
                f"args = {args}\n"
                f"kwargs = {kwargs}"
            )
    else:
        test_case.assertEqual(
            orig, decomp, msg=f"{op.__name__}\nargs = {args}\nkwargs = {kwargs}"
        )


def op_assert_equal(test_case, op, test_dtype, orig, decomp, args, kwargs):
    test_case.assertEqual(
        orig.dtype, decomp.dtype, f"Operation: {op}, orig.dtype: {orig.dtype}, decomp.dtype: {decomp.dtype}, {args}, {kwargs}")
    # Before adding an entry to this table, make sure your decomposition is right :)
    tol_table = {
        # Due to strange epsilon behaviors, see https://github.com/pytorch/pytorch/issues/73161
        (torch.float32, torch.ops.aten.native_layer_norm.default): (1e-3, 1e-3),
        (torch.float32, torch.ops.aten.native_layer_norm_backward.default): (
            1e-3,
            1e-3,
        ),
        (torch.float64, torch.ops.aten.native_layer_norm.default): (1e-6, 1e-6),
        # This exceeds default tolerances only on CPU, on CUDA it's fine
        (torch.float32, torch.ops.aten.grid_sampler_2d.default) : (7e-6, 3e-5),
        # Exceeds tolerances on CUDA, likely due to fma
        (torch.float32, torch.ops.aten.mv.default) : (1e-5, 3e-5),
        (torch.complex64, torch.ops.aten.mv.default): (5e-5, 5e-5),
        (torch.float64, torch.ops.aten.upsample_bicubic2d.vec) : (1e-5, 5e-4),
        (torch.float64, torch.ops.aten.upsample_bicubic2d.default) : (1e-5, 5e-4),
        # The decomposition is TOO correct. It computes everything in int64, so sometimes
        # there's an off-by-one error. See
        # https://github.com/pytorch/pytorch/issues/81996
        # https://github.com/pytorch/pytorch/issues/82230
        (torch.int8, torch.ops.aten.linspace.default) : (0, 1),
        (torch.uint8, torch.ops.aten.linspace.default) : (0, 1),
        (torch.int16, torch.ops.aten.linspace.default) : (0, 1),
        (torch.int32, torch.ops.aten.linspace.default) : (0, 1),
        (torch.int64, torch.ops.aten.linspace.default) : (0, 1),
    }
    if (decomp.dtype, op) in tol_table:
        rtol, atol = tol_table[(decomp.dtype, op)]
    else:
        rtol, atol = _getDefaultRtolAndAtol(orig.dtype, decomp.dtype)
    test_case.assertEqual(orig, decomp, rtol=rtol, atol=atol, msg=f"{op.__name__}\nargs = {args}\nkwargs = {kwargs}")


# Given f, returns an f' such that:
# - f' takes only positional arguments
# - All arguments to f' are floating-point Tensors
# - All outputs of f' are floating-point Tensors
def normalize_op_input_output2(
    f, args, kwargs, output_process_fn_grad=None, requires_grad=True
):
    flat_args, args_spec = tree_flatten(args)
    diff_argnums = tuple(
        i
        for i, arg in enumerate(flat_args)
        if diff_arg(arg, requires_grad=requires_grad)
    )
    assert len(diff_argnums) > 0
    primals = tuple(flat_args[i] for i in diff_argnums)

    @functools.wraps(f)
    def wrapped(*primals):
        _args = list(flat_args)
        for num, arg in zip(diff_argnums, primals):
            _args[num] = arg
        _args = tree_unflatten(_args, args_spec)
        result = f(*_args, **kwargs)
        if output_process_fn_grad is not None:
            result = output_process_fn_grad(result)
        if isinstance(result, tuple):
            # TODO: Remove the following hack for namedtuples
            result = tuple(result)
            result = tuple(
                r
                for r in result
                if isinstance(r, Tensor) and (r.is_floating_point() or r.is_complex())
            )
            assert len(result) > 0
        return result

    return wrapped, primals


# NB: This also upcasts dtype arguments
# TODO: handle complex correctly
def upcast_tensor(x, dtype=torch.float32):
    if isinstance(x, Tensor) and x.dtype.is_floating_point:
        return x.to(dtype=dtype)
    elif (isinstance(x, torch.dtype)
          and x in [torch.float16, torch.bfloat16, torch.float]):
        return dtype
    else:
        return x


def normalize_op_input_output(f, sample, requires_grad=True):
    args = tuple([sample.input] + list(sample.args))
    return normalize_op_input_output2(
        f,
        args,
        sample.kwargs,
        sample.output_process_fn_grad,
        requires_grad=requires_grad,
    )


CROSS_REF_EXCLUDE_SET = {
    # CUBLAS_STATUS_NOT_SUPPORTED when calling
    # `cublasGemmStridedBatchedExFix(handle, opa, opb, (int)m, (int)n, (int)k,
    # (void*)&falpha, a, CUDA_R_16BF, (int)lda, stridea, b, CUDA_R_16BF,
    # (int)ldb, strideb, (void*)&fbeta, c, CUDA_R_16BF, (int)ldc, stridec,
    # (int)num_batches, CUDA_R_32F, CUBLAS_GEMM_DEFAULT_TENSOR_OP)`
    ("cuda", torch.bfloat16, "nn.functional.bilinear"),
    # randomness
    ("cuda", torch.float16, "nn.functional.dropout"),
    ("cuda", torch.bfloat16, "nn.functional.dropout"),
    ("cuda", torch.float64, "nn.functional.dropout"),
    ("cuda", torch.float32, "nn.functional.dropout"),
    (None, None, "special.ndtr"),  # aten.special_ndtr was not decomposed
    (None, None, "new_empty"),
    (None, None, "empty_like"),
    (None, None, "empty"),

    # CompositeAutogradImplicit
    # See https://github.com/pytorch/pytorch/issues/81669
    (None, None, "nn.functional.relu6"),
    (None, None, "meshgrid"),
    # diag was not decomposed (it just registers a decomp for diag_out, torch.diag is CompImplicit)
    (None, None, "diag"),
    # _softmax_backward_data's CPU kernel for bfloat16 always return the grad_input as float32
    ("cpu", torch.bfloat16, "_softmax_backward_data"),
    (None, None, "norm"),
    # native_batch_norm is only implicit when python dispatcher is on (and noncomposite otherwise)
    (None, None, "native_batch_norm"),
}

CROSS_REF_BACKWARD_EXCLUDE_SET = {
    # Decomposed backward formula is not as precise
    ("cpu", torch.bfloat16, "nn.functional.hardswish"),
    ("cuda", torch.float16, "nn.functional.cross_entropy"),
}

all_decomposed = set()
all_called = defaultdict(int)

# Helpful snippet for testing coverage
"""
import atexit
def check_coverage():
    print("missing coverage:")
    print("\n".join(map(str, decomposition_table.keys() - all_decomposed)))
atexit.register(check_coverage)
"""

# Helpful snippet for Horace to create his google sheet :)
"""
import atexit
def dump_ops():
    with open('run_ops.txt', 'w') as f, open('count_ops.txt', 'w') as g:
        for op, count in sorted(all_called.items(), key=lambda x: x[0].__name__):
            f.write(f'{op.__name__}\n')
            g.write(f'{count}\n')
    with open('run_decompositions.txt', 'w') as f:
        for op in sorted([i.__name__ for i in all_decomposed]):
            f.write(f'{op}\n')

atexit.register(dump_ops)
"""


def any_unsupported(args, kwargs):
    def test_unsupported(t):
        if type(t) is torch.Tensor or type(t) is torch.nn.Parameter:
            # These are all things that we haven't coded decompositions
            # to handle correctly.  Maybe they should.
            return any([
                t.is_sparse_csr, t.is_sparse, t.is_mkldnn, t.is_quantized,
                t.is_nested, torch._is_functional_tensor(t),
            ])
        elif torch.overrides.is_tensor_like(t):
            # Decompositions will generally change the behavior of Tensor-like
            # subclasses, so bypass tests in this case too
            return True
        else:
            return False

    flat_args, _ = tree_flatten(args)
    flat_kwargs, _ = tree_flatten(kwargs)
    return any(test_unsupported(x) for x in itertools.chain(flat_args, flat_kwargs))


class TestDecomp(TestCase):
    longMessage = True

    # NB: This actually overlaps with test_comprehensive, but it only
    # runs on things that are definitely decomposed so it's a lot faster
    # to run
    @unittest.skipIf(TEST_WITH_ASAN, "Skipped under ASAN")
    @onlyNativeDeviceTypes
    @skipIfCrossRef
    @suppress_warnings
    @ops(_decomp_test_ops)
    def test_quick(self, device, dtype, op):
        self.do_cross_ref(device, dtype, op, run_all=False)

    @unittest.skipIf(TEST_WITH_ASAN, "Skipped under ASAN")
    @onlyNativeDeviceTypes
    @skipIfCrossRef
    @suppress_warnings
    @ops(op_db)
    def test_comprehensive(self, device, dtype, op):
        self.do_cross_ref(device, dtype, op, run_all=True)

    def test_uniform(self, device):
        size = (2, 3, 4, 5)
        dtype = torch.float32
        x = make_tensor(size, dtype=dtype, device=device)
        low = 0.3
        high = 0.9

        torch.manual_seed(123)
        ref = torch.ops.aten.uniform(x, low, high)
        torch.manual_seed(123)
        res = torch._decomp.decompositions.uniform(x, low=low, high=high)
        self.assertEqual(ref, res)


    @unittest.skipIf(TEST_WITH_ASAN, "Skipped under ASAN")
    @suppress_warnings
    # only tests RNNs since we have py dispsatcher decomps for them
    @modules(filter(lambda m: m.module_cls in (torch.nn.RNN, torch.nn.LSTM), module_db))
    def test_rnn_decomp_module(self, device, dtype, module_info, training):
        module_cls = module_info.module_cls
        module_inputs = module_info.module_inputs_func(module_info, device=device, dtype=dtype,
                                                       requires_grad=True, training=training)
        for module_input in module_inputs:
            if module_input.forward_input is None:
                continue
            args, kwargs = module_input.constructor_input.args, module_input.constructor_input.kwargs
            m = module_cls(*args, **kwargs)
            m.to(device).to(dtype)

            args, kwargs = module_input.forward_input.args, module_input.forward_input.kwargs
            with self.DecompCrossRefMode(self, self.precision, self.rel_tol, dtype), enable_python_dispatcher():
                decomp_out = m(*args, **kwargs)

            non_decomp_out = m(*args, **kwargs)
<<<<<<< HEAD

            if is_python_dispatcher_decomp:
                # without this check, incorrect decomps at the python dispatcher level can still pass because
                # they're checking aten decomps at the
                self.assertEqual(decomp_out, non_decomp_out)
=======
            # without this check, incorrect decomps at the python dispatcher level can still pass because
            # they're checking aten decomps at the
            self.assertEqual(decomp_out, non_decomp_out)
>>>>>>> ec2ca6ef


    class DecompCrossRefMode(TorchDispatchMode):
        def __init__(self, test_case, saved_precision, saved_rel_tol, dtype):
            self.test_case = test_case
            self.saved_precision = saved_precision
            self.saved_rel_tol = saved_rel_tol
            self.test_dtype = dtype

            # We check the correctness of each decomposition right after running it.
            # So, when we encounter a decomposition, we run the function normally, and
            # then run the decomposition, and ensure they're identical.
            self.called = set()
            self.decomposed = set()

        def __torch_dispatch__(self, func, types, args=(), kwargs=None):
            with no_dispatch():
                return self._torch_dispatch(func, types, args, kwargs)

        def _torch_dispatch(self, func, types, args=(), kwargs=None):
            self.test_case.precision = self.saved_precision
            self.test_case.rel_tol = self.saved_rel_tol

            self.called.add(func)
            all_called[func] += 1

            # Stuff we shouldn't bother testing
            # (TODO: remove detach from the decomp table?)
            if func not in decomposition_table or func in [
                torch.ops.aten.detach.default,
                # non-deterministic ops
                torch.ops.aten.empty.memory_format,
                torch.ops.aten.empty_like.default,
                torch.ops.aten.new_empty.default
            ] or any_unsupported(args, kwargs):
                return func(*args, **kwargs)

            self.decomposed.add(func)
            all_decomposed.add(func)

            # We take 2 main strategies for verifying correctness/numerical stability of decompositions
            # The first one is simply tolerance checking between decomp_out and pytorch_out
            # However, for fp16/bf16 and reductions, this becomes very
            # finicky, as there are not many guarantees we can make.
            # So, for fp16/bf16, we instead compare the difference of
            # {decomp_out, pytorch_out_64} and {pytorch_out,
            # pytorch_out_64}. In other words, we compare how far the
            # decomposition and pytorch are from the "ground truth" (i.e.
            # fp64). If the decomposition results in more error, we error

            decomposition = decomposition_table[func]

            do_relative_check = self.test_dtype in [torch.float16, torch.bfloat16]
            real_out_unflat = func(*args, **kwargs)
            real_out, _ = tree_flatten(real_out_unflat)
            decomp_out, _ = tree_flatten(decomposition(*args, **kwargs))
            assert len(real_out) == len(decomp_out)

            if do_relative_check:
                upcast = partial(upcast_tensor, dtype=torch.float64)
                real_out_double, _ = tree_flatten(
                    func(*tree_map(upcast, args), **tree_map(upcast, kwargs))
                )
                for i, orig, decomp, ref in zip(range(len(real_out)), real_out, decomp_out, real_out_double):
                    if not isinstance(orig, torch.Tensor):
                        assert type(orig) == type(decomp)
                        assert orig == decomp
                        continue
                    op_assert_ref(self.test_case, func, self.test_dtype, i, orig, decomp, ref, args, kwargs)
            else:
                for orig, decomp in zip(real_out, decomp_out):
                    if not isinstance(orig, torch.Tensor):
                        assert type(orig) == type(decomp)
                        assert orig == decomp
                        continue
                    op_assert_equal(self.test_case, func, self.test_dtype, orig, decomp, args, kwargs)

            return real_out_unflat


    @skipIfTorchDynamo("Test does not work with TorchDynamo")
    def do_cross_ref(self, device, dtype, op, *, run_all):
        test_keys = [
            (torch.device(device).type, dtype, op.name),
            (None, dtype, op.name),
            (None, None, op.name),
        ]
        if any(key in CROSS_REF_EXCLUDE_SET for key in test_keys):
            self.skipTest(f"{op.name} in {dtype} not supported")

        skip_decomp_vjp = any(key in CROSS_REF_BACKWARD_EXCLUDE_SET for key in test_keys)

        requires_grad = (
            op.supports_autograd
            and dtype in op.supported_backward_dtypes(torch.device(device).type)
            # TODO: OpInfo really ought to error out for this case, but it's
            # not exercised in test_ops_gradients atm.  The problem is not
            # complex32 per-se (which is supported by data movement only ops)
            # but that when we do backwards we expect other ops like add to work
            and not dtype == torch.complex32
        )
        samples = op.sample_inputs(device, dtype, requires_grad=requires_grad)

        def check_decomposed(aten_name, mode):
            self.assertTrue(
                any(overload_to_aten_name(c) == aten_name for c in mode.decomposed),
                msg=(f"aten.{aten_name} was not decomposed, saw calls for: "
                     f"{', '.join(map(str, list(mode.called)))}. If your op is  "
                     f"CompositeImplicitAutograd you should skip this test "
                     "by updating CROSS_REF_EXCLUDE_SET.")
            )

        aten_name = op.decomp_aten_name or op.aten_name

        func = op.get_op()
        for sample_input in samples:
            if requires_grad:
                fn, primals = normalize_op_input_output(func, sample_input)
                primals = tree_map(
                    lambda x: x if isinstance(x, torch.Tensor) else x, primals
                )

                # Once https://github.com/pytorch/pytorch/pull/75965/ I can
                # store the called list on the mode object instance and no
                # explicit clearing is necessary as I will create a fresh mode
                # for each region
                with self.DecompCrossRefMode(self, self.precision, self.rel_tol, dtype) as mode, enable_python_dispatcher():
                    decomp_out, decomp_vjp_fn = ref_vjp_no_create(fn, *primals)
                if aten_name in decomposition_names:
                    check_decomposed(aten_name, mode)

                if not skip_decomp_vjp and (op.aten_backward_name in decomposition_names or run_all):
                    cotangents = tree_map(lambda x: torch.randn_like(x), decomp_out)

                    with self.DecompCrossRefMode(self, self.precision, self.rel_tol, dtype) as mode, enable_python_dispatcher():
                        decomp_vjp_fn(cotangents)
                    if not run_all:
                        check_decomposed(op.aten_backward_name, mode)

            elif aten_name in decomposition_names or run_all:
                args = [sample_input.input] + list(sample_input.args)
                kwargs = sample_input.kwargs
                with self.DecompCrossRefMode(self, self.precision, self.rel_tol, dtype) as mode, enable_python_dispatcher():
                    func(*args, **kwargs)
                if not run_all:
                    check_decomposed(aten_name, mode)
            else:
                assert op.supports_autograd
                self.skipTest(
                    "only backwards is decomposed, but dtype doesn't support AD"
                )

instantiate_device_type_tests(TestDecomp, globals())

class DecompContiguousTests(TestCase):
    @unittest.skipIf(TEST_WITH_ASAN, "Skipped under ASAN")
    @onlyNativeDeviceTypes
    @skipIfCrossRef
    def test_contiguous_softmax(self, device):
        size = (2, 4, 3, 3)
        stride = (9, 18, 3, 1)
        dtype = torch.float32

        x = torch.randn(size, dtype=dtype, device=device)
        x = torch.as_strided(x, size, stride)

        ref = torch.ops.aten._softmax(x, -1, False)
        res = torch._decomp.decompositions._softmax(x, -1, False)
        self.assertEqual(ref.stride(), res.stride())

    @unittest.skipIf(TEST_WITH_ASAN, "Skipped under ASAN")
    @onlyNativeDeviceTypes
    @skipIfCrossRef
    def test_contiguous_log_softmax(self, device):
        size = (2, 4, 3, 3)
        stride = (9, 18, 3, 1)

        dtype = torch.float32
        x = torch.randn(size, dtype=dtype, device=device)
        x = torch.as_strided(x, size, stride)

        ref = torch.ops.aten._log_softmax(x, -1, False)
        res = torch._decomp.decompositions._log_softmax(x, -1, False)
        self.assertEqual(ref.stride(), res.stride())

instantiate_device_type_tests(DecompContiguousTests, globals())

class DecompAmpTests(TestCase):
    @unittest.skipIf(TEST_WITH_ASAN, "Skipped under ASAN")
    @skipIfCrossRef
    @onlyCUDA
    def test_amp_batch_norm_backward(self):
        device = "cuda"
        grad_out = torch.randn((1, 2, 16, 16), dtype=torch.float16, device=device)
        x = torch.randn((1, 2, 16, 16), dtype=torch.float16, device=device)
        weight = torch.randn((2,), dtype=torch.float32, device=device)
        rmean = torch.randn((2,), dtype=torch.float32, device=device)
        rvar = torch.randn((2,), dtype=torch.float32, device=device)
        mean = torch.randn((0,), dtype=torch.float32, device=device)

        ref = torch.ops.aten.native_batch_norm_backward(
            grad_out,
            x,
            weight,
            rmean,
            rvar,
            mean,
            mean,
            False,
            1e-05,
            [True, True, True])
        res = torch._decomp.decompositions.native_batch_norm_backward(
            grad_out,
            x,
            weight,
            rmean,
            rvar,
            mean,
            mean,
            False,
            1e-05,
            [True, True, True])
        for (a, b) in zip(ref, res):
            self.assertEqual(a.stride(), b.stride())
            self.assertEqual(a.dtype, b.dtype)


instantiate_device_type_tests(DecompAmpTests, globals())

if __name__ == "__main__":
    run_tests()<|MERGE_RESOLUTION|>--- conflicted
+++ resolved
@@ -428,18 +428,9 @@
                 decomp_out = m(*args, **kwargs)
 
             non_decomp_out = m(*args, **kwargs)
-<<<<<<< HEAD
-
-            if is_python_dispatcher_decomp:
-                # without this check, incorrect decomps at the python dispatcher level can still pass because
-                # they're checking aten decomps at the
-                self.assertEqual(decomp_out, non_decomp_out)
-=======
             # without this check, incorrect decomps at the python dispatcher level can still pass because
             # they're checking aten decomps at the
             self.assertEqual(decomp_out, non_decomp_out)
->>>>>>> ec2ca6ef
-
 
     class DecompCrossRefMode(TorchDispatchMode):
         def __init__(self, test_case, saved_precision, saved_rel_tol, dtype):
