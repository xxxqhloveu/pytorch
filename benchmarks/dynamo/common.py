--- conflicted
+++ resolved
@@ -235,22 +235,7 @@
 ]
 
 
-<<<<<<< HEAD
 CI_SKIP_OPTIMIZER = {}
-=======
-CI_SKIP_OPTIMIZER = {
-    # TIMM
-    "convmixer_768_32",  # accuracy
-    "hrnet_w18",  # Stack issue in fx
-    # TorchBench
-    "dlrm",  # symbolic shapes error
-    # HF
-    "pnasnet5large",  # Stack issue in fx
-    "MobileBertForMaskedLM",  # Stack issue in fx
-    "MobileBertForQuestionAnswering",  # Stack issue in fx
-    "PegasusForConditionalGeneration",  # OOM
-}
->>>>>>> fafb4109
 
 
 def model_specified_by_path(path_and_class_str):
